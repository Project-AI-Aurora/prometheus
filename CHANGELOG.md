# Changelog

<<<<<<< HEAD
## 3.4.0 / 2025-05-17

=======
## 3.4.1 / 2025-05-31

* [BUGFIX] Parser: Add reproducer for a dangling-reference issue in parsers. #16633

## 3.4.0 / 2025-05-17

>>>>>>> aea6503d
* [CHANGE] Config: Make setting out-of-order native histograms feature (`--enable-feature=ooo-native-histograms`) a no-op. Out-of-order native histograms are now always enabled when `out_of_order_time_window` is greater than zero and `--enable-feature=native-histograms` is set. #16207
* [FEATURE] OTLP translate: Add feature flag for optionally translating OTel explicit bucket histograms into native histograms with custom buckets. #15850
* [FEATURE] OTLP translate: Add option to receive OTLP metrics without translating names or attributes. #16441
* [FEATURE] PromQL: allow arithmetic operations in durations in PromQL parser. #16249
* [FEATURE] OTLP receiver: Add primitive support for ingesting OTLP delta metrics as-is. #16360
* [ENHANCEMENT] PromQL: histogram_fraction for bucket histograms. #16095
* [ENHANCEMENT] TSDB: add `prometheus_tsdb_wal_replay_unknown_refs_total` and `prometheus_tsdb_wbl_replay_unknown_refs_total` metrics to track unknown series references during WAL/WBL replay. #16166
* [ENHANCEMENT] Scraping: Add config option for escaping scheme request. #16066
* [ENHANCEMENT] Config: Add global config option for convert_classic_histograms_to_nhcb. #16226
* [ENHANCEMENT] Alerting: make batch size configurable (`--alertmanager.notification-batch-size`). #16254
* [PERF] Kubernetes SD: make endpointSlice discovery more efficient. #16433
* [BUGFIX] Config: Fix auto-reload on changes to rule and scrape config files. #16340
* [BUGFIX] Scraping: Skip native histogram series if ingestion is disabled. #16218
* [BUGFIX] TSDB: Handle metadata/tombstones/exemplars for duplicate series during WAL replay. #16231
* [BUGFIX] TSDB: Avoid processing exemplars outside the valid time range during WAL replay. #16242
* [BUGFIX] Promtool: Add feature flags for PromQL features. #16443
* [BUGFIX] Rules: correct logging of alert name & template data. #15093
* [BUGFIX] PromQL: Use arithmetic mean for `histogram_stddev()` and `histogram_stdvar()` . #16444

## 3.3.0 / 2025-04-15

* [FEATURE] PromQL: Implement `idelta()` and `irate()` for native histograms. #15853
* [ENHANCEMENT] Scaleway SD: Add `__meta_scaleway_instance_public_ipv4_addresses` and `__meta_scaleway_instance_public_ipv6_addresses` labels. #14228
* [ENHANCEMENT] TSDB: Reduce locking while reloading blocks. #12920
* [ENHANCEMENT] PromQL: Allow UTF-8 labels in `label_replace()`. #15974
* [ENHANCEMENT] Promtool: `tsdb create-blocks-from openmetrics` can now read from a Pipe. #16011
* [ENHANCEMENT] Rules: Add support for anchors and aliases in rule files. #14957
* [ENHANCEMENT] Dockerfile: Make `/prometheus` writable. #16073
* [ENHANCEMENT] API: Include scrape pool name for dropped targets in `/api/v1/targets`. #16085
* [ENHANCEMENT] UI: Improve time formatting and copying of selectors. #15999 #16165
* [ENHANCEMENT] UI: Bring back vertical grid lines and graph legend series toggling instructions. #16163 #16164
* [ENHANCEMENT] Mixin: The `cluster` label can be customized using `clusterLabel`. #15826
* [PERF] TSDB: Optimize some operations on head chunks by taking shortcuts. #12659
* [PERF] TSDB & Agent: Reduce memory footprint during WL replay. #15778
* [PERF] Remote-Write: Reduce memory footprint during WAL replay. #16197
* [PERF] API: Reduce memory footprint during header parsing. #16001
* [PERF] Rules: Improve dependency evaluation, enabling better concurrency. #16039
* [PERF] Scraping: Improve scraping performance for native histograms. #15731
* [PERF] Scraping: Improve parsing of created timestamps. #16072
* [BUGFIX] Scraping: Bump cache iteration after error to avoid false duplicate detections. #16174
* [BUGFIX] Scraping: Skip native histograms series when ingestion is disabled. #16218
* [BUGFIX] PromQL: Fix counter reset detection for native histograms. #15902 #15987
* [BUGFIX] PromQL: Fix inconsistent behavior with an empty range. #15970
* [BUGFIX] PromQL: Fix inconsistent annotation in `quantile_over_time()`. #16018
* [BUGFIX] PromQL: Prevent `label_join()` from producing duplicates. #15975
* [BUGFIX] PromQL: Ignore native histograms in `scalar()`, `sort()` and `sort_desc()`. #15964
* [BUGFIX] PromQL: Fix annotations for binary operations between incompatible native histograms. #15895
* [BUGFIX] Alerting: Consider alert relabeling when deciding whether alerts are dropped. #15979
* [BUGFIX] Config: Set `GoGC` to the default value in case of an empty configuration. #16052
* [BUGFIX] TSDB: Fix unknown series errors and potential data loss during WAL replay when inactive series are removed from the head and reappear before the next WAL checkpoint. #16060
* [BUGFIX] Scaleway SD: The public IP will no longer be set to `__meta_meta_scaleway_instance_public_ipv4` if it is an IPv6 address. #14228
* [BUGFIX] UI: Display the correct value of Alerting rules' `keep_firing_for`. #16211

## 3.2.1 / 2025-02-25

* [BUGFIX] Don't send Accept` header `escape=allow-utf-8` when `metric_name_validation_scheme: legacy` is configured. #16061

## 3.2.0 / 2025-02-17

* [CHANGE] relabel: Replace actions can now use UTF-8 characters in `targetLabel` field. Note that `$<chars>` or `${<chars>}` will be expanded. This also apply to `replacement` field for `LabelMap` action. #15851
* [CHANGE] rulefmt: Rule names can use UTF-8 characters, except `{` and `}` characters (due to common mistake checks). #15851
* [FEATURE] remote/otlp: Add feature flag `otlp-deltatocumulative` to support conversion from delta to cumulative. #15165
* [ENHANCEMENT] openstack SD: Discover Octavia loadbalancers. #15539
* [ENHANCEMENT] scrape: Add metadata for automatic metrics to WAL for `metadata-wal-records` feature. #15837
* [ENHANCEMENT] promtool: Support linting of scrape interval, through lint option `too-long-scrape-interval`. #15719
* [ENHANCEMENT] promtool: Add --ignore-unknown-fields option. #15706
* [ENHANCEMENT] ui: Make "hide empty rules" and hide empty rules" persistent #15807
* [ENHANCEMENT] web/api: Add a limit parameter to `/query` and `/query_range`. #15552
* [ENHANCEMENT] api: Add fields Node and ServerTime to `/status`. #15784
* [PERF] Scraping: defer computing labels for dropped targets until they are needed by the UI.  #15261
* [BUGFIX] remotewrite2: Fix invalid metadata bug for metrics without metadata. #15829
* [BUGFIX] remotewrite2: Fix the unit field propagation. #15825
* [BUGFIX] scrape: Fix WAL metadata for histograms and summaries. #15832
* [BUGFIX] ui: Merge duplicate "Alerts page settings" sections. #15810
* [BUGFIX] PromQL: Fix `<aggr_over_time>` functions with histograms. #15711

## 3.1.0 / 2025-01-02

 * [SECURITY] upgrade golang.org/x/crypto to address reported CVE-2024-45337. #15691
 * [CHANGE] Notifier: Increment prometheus_notifications_errors_total by the number of affected alerts rather than per batch. #15428
 * [CHANGE] API: list rules field "groupNextToken:omitempty" renamed to "groupNextToken". #15400
 * [ENHANCEMENT] OTLP translate: keep identifying attributes in target_info. #15448
 * [ENHANCEMENT] Paginate rule groups, add infinite scroll to rules within groups. #15677
 * [ENHANCEMENT] TSDB: Improve calculation of space used by labels. #13880
 * [ENHANCEMENT] Rules: new metric rule_group_last_rule_duration_sum_seconds. #15672
 * [ENHANCEMENT] Observability: Export 'go_sync_mutex_wait_total_seconds_total' metric. #15339
 * [ENHANCEMEN] Remote-Write: optionally use a DNS resolver that picks a random IP. #15329
 * [PERF] Optimize `l=~".+"` matcher. #15474, #15684
 * [PERF] TSDB: Cache all symbols for compaction . #15455
 * [PERF] TSDB: MemPostings: keep a map of label values slices. #15426
 * [PERF] Remote-Write: Remove interning hook. #15456
 * [PERF] Scrape: optimize string manipulation for experimental native histograms with custom buckets. #15453
 * [PERF] TSDB: reduce memory allocations. #15465, #15427
 * [PERF] Storage: Implement limit in mergeGenericQuerier. #14489
 * [PERF] TSDB: Optimize inverse matching. #14144
 * [PERF] Regex: use stack memory for lowercase copy of string. #15210
 * [PERF] TSDB: When deleting from postings index, pause to unlock and let readers read. #15242
 * [BUGFIX] Main: Avoid possible segfault at exit. (#15724)
 * [BUGFIX] Rules: Do not run rules concurrently if uncertain about dependencies. #15560
 * [BUGFIX] PromQL: Adds test for `absent`, `absent_over_time` and `deriv` func with histograms. #15667
 * [BUGFIX] PromQL: Fix various bugs related to quoting UTF-8 characters. #15531
 * [BUGFIX] Scrape: fix nil panic after scrape loop reload. #15563
 * [BUGFIX] Remote-write: fix panic on repeated log message. #15562
 * [BUGFIX] Scrape: reload would ignore always_scrape_classic_histograms and convert_classic_histograms_to_nhcb configs. #15489
 * [BUGFIX] TSDB: fix data corruption in experimental native histograms. #15482
 * [BUGFIX] PromQL: Ignore histograms in all time related functions. #15479
 * [BUGFIX] OTLP receiver: Convert metric metadata. #15416
 * [BUGFIX] PromQL: Fix `resets` function for histograms. #15527
 * [BUGFIX] PromQL: Fix behaviour of `changes()` for mix of histograms and floats. #15469
 * [BUGFIX] PromQL: Fix behaviour of some aggregations with histograms. #15432
 * [BUGFIX] allow quoted exemplar keys in openmetrics text format. #15260
 * [BUGFIX] TSDB: fixes for rare conditions when loading write-behind-log (WBL). #15380
 * [BUGFIX] `round()` function did not remove `__name__` label. #15250
 * [BUGFIX] Promtool: analyze block shows metric name with 0 cardinality. #15438
 * [BUGFIX] PromQL: Fix `count_values` for histograms. #15422
 * [BUGFIX] PromQL: fix issues with comparison binary operations with `bool` modifier and native histograms. #15413
 * [BUGFIX] PromQL: fix incorrect "native histogram ignored in aggregation" annotations. #15414
 * [BUGFIX] PromQL: Corrects the behaviour of some operator and aggregators with Native Histograms. #15245
 * [BUGFIX] TSDB: Always return unknown hint for first sample in non-gauge histogram chunk. #15343
 * [BUGFIX] PromQL: Clamp functions: Ignore any points with native histograms. #15169
 * [BUGFIX] TSDB: Fix race on stale values in headAppender. #15322
 * [BUGFIX] UI: Fix selector / series formatting for empty metric names. #15340
 * [BUGFIX] OTLP receiver: Allow colons in non-standard units. #15710

## 3.0.1 / 2024-11-28

The first bug fix release for Prometheus 3.

* [BUGFIX] Promql: Make subqueries left open. #15431
* [BUGFIX] Fix memory leak when query log is enabled. #15434
* [BUGFIX] Support utf8 names on /v1/label/:name/values endpoint. #15399

## 3.0.0 / 2024-11-14

This release includes new features such as a brand new UI and UTF-8 support enabled by default. As this marks the first new major version in seven years, several breaking changes are introduced. The breaking changes are mainly around the removal of deprecated feature flags and CLI arguments, and the full list can be found below. For users that want to upgrade we recommend to read through our [migration guide](https://prometheus.io/docs/prometheus/3.0/migration/).

* [CHANGE] Set the `GOMAXPROCS` variable automatically to match the Linux CPU quota. Use `--no-auto-gomaxprocs` to disable it. The `auto-gomaxprocs` feature flag was removed. #15376
* [CHANGE] Set the `GOMEMLIMIT` variable automatically to match the Linux container memory limit. Use `--no-auto-gomemlimit` to disable it. The `auto-gomemlimit` feature flag was removed. #15373
* [CHANGE] Scraping: Remove implicit fallback to the Prometheus text format in case of invalid/missing Content-Type and fail the scrape instead. Add ability to specify a `fallback_scrape_protocol` in the scrape config. #15136
* [CHANGE] Remote-write: default enable_http2 to false. #15219
* [CHANGE] Scraping: normalize "le" and "quantile" label values upon ingestion. #15164
* [CHANGE] Scraping: config `scrape_classic_histograms` was renamed to `always_scrape_classic_histograms`. #15178
* [CHANGE] Config: remove expand-external-labels flag, expand external labels env vars by default. #14657
* [CHANGE] Disallow configuring AM with the v1 api. #13883
* [CHANGE] regexp `.` now matches all characters (performance improvement). #14505
* [CHANGE] `holt_winters` is now called `double_exponential_smoothing` and moves behind the [experimental-promql-functions feature flag](https://prometheus.io/docs/prometheus/latest/feature_flags/#experimental-promql-functions). #14930
* [CHANGE] API: The OTLP receiver endpoint can now be enabled using `--web.enable-otlp-receiver` instead of `--enable-feature=otlp-write-receiver`. #14894
* [CHANGE] Prometheus will not add or remove port numbers from the target address. `no-default-scrape-port` feature flag removed. #14160
* [CHANGE] Logging: the format of log lines has changed a little, along with the adoption of Go's Structured Logging package. #14906
* [CHANGE] Don't create extra `_created` timeseries if feature-flag `created-timestamp-zero-ingestion` is enabled. #14738
* [CHANGE] Float literals and time durations being the same is now a stable fetaure. #15111
* [CHANGE] UI: The old web UI has been replaced by a completely new one that is less cluttered and adds a few new features (PromLens-style tree view, better metrics explorer, "Explain" tab). However, it is still missing some features of the old UI (notably, exemplar display and heatmaps). To switch back to the old UI, you can use the feature flag `--enable-feature=old-ui` for the time being. #14872
* [CHANGE] PromQL: Range selectors and the lookback delta are now left-open, i.e. a sample coinciding with the lower time limit is excluded rather than included. #13904
* [CHANGE] Kubernetes SD: Remove support for `discovery.k8s.io/v1beta1` API version of EndpointSlice. This version is no longer served as of Kubernetes v1.25. #14365
* [CHANGE] Kubernetes SD: Remove support for `networking.k8s.io/v1beta1` API version of Ingress. This version is no longer served as of Kubernetes v1.22. #14365
* [CHANGE] UTF-8: Enable UTF-8 support by default. Prometheus now allows all UTF-8 characters in metric and label names. The corresponding `utf8-name` feature flag has been removed. #14705, #15258
* [CHANGE] Console: Remove example files for the console feature. Users can continue using the console feature by supplying their own JavaScript and templates. #14807
* [CHANGE] SD: Enable the new service discovery manager by default. This SD manager does not restart unchanged discoveries upon reloading. This makes reloads faster and reduces pressure on service discoveries' sources. The corresponding `new-service-discovery-manager` feature flag has been removed. #14770
* [CHANGE] Agent mode has been promoted to stable. The feature flag `agent` has been removed. To run Prometheus in Agent mode, use the new `--agent` cmdline arg instead. #14747
* [CHANGE] Remove deprecated `remote-write-receiver`,`promql-at-modifier`, and `promql-negative-offset` feature flags. #13456, #14526
* [CHANGE] Remove deprecated `storage.tsdb.allow-overlapping-blocks`, `alertmanager.timeout`, and `storage.tsdb.retention` flags. #14640, #14643
* [FEATURE] OTLP receiver: Ability to skip UTF-8 normalization using `otlp.translation_strategy = NoUTF8EscapingWithSuffixes` configuration option. #15384
* [FEATURE] Support config reload automatically - feature flag `auto-reload-config`. #14769, #15011
* [ENHANCEMENT] Scraping, rules: handle targets reappearing, or rules moving group, when out-of-order is enabled. #14710
* [ENHANCEMENT] Tools: add debug printouts to promtool rules unit testing #15196
* [ENHANCEMENT] Scraping: support Created-Timestamp feature on native histograms. #14694
* [ENHANCEMENT] UI: Many fixes and improvements. #14898, #14899, #14907, #14908, #14912, #14913, #14914, #14931, #14940, #14945, #14946, #14972, #14981, #14982, #14994, #15096
* [ENHANCEMENT] UI: Web UI now displays notifications, e.g. when starting up and shutting down. #15082
* [ENHANCEMENT] PromQL: Introduce exponential interpolation for native histograms. #14677
* [ENHANCEMENT] TSDB: Add support for ingestion of out-of-order native histogram samples. #14850, #14546
* [ENHANCEMENT] Alerts: remove metrics for removed Alertmanagers. #13909
* [ENHANCEMENT] Kubernetes SD: Support sidecar containers in endpoint discovery. #14929
* [ENHANCEMENT] Consul SD: Support catalog filters. #11224
* [ENHANCEMENT] Move AM discovery page from "Monitoring status" to "Server status". #14875
* [PERF] TSDB: Parallelize deletion of postings after head compaction. #14975
* [PERF] TSDB: Chunk encoding: shorten some write sequences. #14932
* [PERF] TSDB: Grow postings by doubling. #14721
* [PERF] Relabeling: Optimize adding a constant label pair. #12180
* [BUGFIX] Scraping: Don't log errors on empty scrapes. #15357
* [BUGFIX] UI: fix selector / series formatting for empty metric names. #15341
* [BUGFIX] PromQL: Fix stddev+stdvar aggregations to always ignore native histograms. #14941
* [BUGFIX] PromQL: Fix stddev+stdvar aggregations to treat Infinity consistently. #14941
* [BUGFIX] OTLP receiver: Preserve colons when generating metric names in suffix adding mode (this mode is always enabled, unless one uses Prometheus as a library). #15251
* [BUGFIX] Scraping: Unit was missing when using protobuf format. #15095
* [BUGFIX] PromQL: Only return "possible non-counter" annotation when `rate` returns points. #14910
* [BUGFIX] TSDB: Chunks could have one unnecessary zero byte at the end. #14854
* [BUGFIX] "superfluous response.WriteHeader call" messages in log. #14884
* [BUGFIX] PromQL: Unary negation of native histograms. #14821
* [BUGFIX] PromQL: Handle stale marker in native histogram series (e.g. if series goes away and comes back). #15025
* [BUGFIX] Autoreload: Reload invalid yaml files. #14947
* [BUGFIX] Scrape: Do not override target parameter labels with config params. #11029

## 2.53.4 / 2025-03-18

* [BUGFIX] Runtime: fix GOGC is being set to 0 when installed with empty prometheus.yml file resulting high cpu usage. #16090
* [BUGFIX] Scrape: fix dropping valid metrics after previous scrape failed. #16220

## 2.53.3 / 2024-11-04

* [BUGFIX] Scraping: allow multiple samples on same series, with explicit timestamps. #14685, #14740

## 2.53.2 / 2024-08-09

Fix a bug where Prometheus would crash with a segmentation fault if a remote-read
request accessed a block on disk at about the same time as TSDB created a new block.

[BUGFIX] Remote-Read: Resolve occasional segmentation fault on query. #14515,#14523

## 2.55.1 / 2024-11-04

* [BUGFIX] `round()` function did not remove `__name__` label. #15250

## 2.55.0 / 2024-10-22

* [FEATURE] PromQL: Add experimental `info` function. #14495
* [FEATURE] Support UTF-8 characters in label names - feature flag `utf8-names`. #14482, #14880, #14736, #14727
* [FEATURE] Scraping: Add the ability to set custom `http_headers` in config. #14817
* [FEATURE] Scraping: Support feature flag `created-timestamp-zero-ingestion` in OpenMetrics. #14356, #14815
* [FEATURE] Scraping: `scrape_failure_log_file` option to log failures to a file. #14734
* [FEATURE] OTLP receiver: Optional promotion of resource attributes to series labels. #14200
* [FEATURE] Remote-Write: Support Google Cloud Monitoring authorization. #14346
* [FEATURE] Promtool: `tsdb create-blocks` new option to add labels. #14403
* [FEATURE] Promtool: `promtool test` adds `--junit` flag to format results. #14506
* [FEATURE] TSDB: Add `delayed-compaction` feature flag, for people running many Prometheus to randomize timing. #12532
* [ENHANCEMENT] OTLP receiver: Warn on exponential histograms with zero count and non-zero sum. #14706
* [ENHANCEMENT] OTLP receiver: Interrupt translation on context cancellation/timeout. #14612
* [ENHANCEMENT] Remote Read client: Enable streaming remote read if the server supports it. #11379
* [ENHANCEMENT] Remote-Write: Don't reshard if we haven't successfully sent a sample since last update. #14450
* [ENHANCEMENT] PromQL: Delay deletion of `__name__` label to the end of the query evaluation. This is **experimental** and enabled under the feature-flag `promql-delayed-name-removal`. #14477
* [ENHANCEMENT] PromQL: Experimental `sort_by_label` and `sort_by_label_desc` sort by all labels when label is equal. #14655, #14985
* [ENHANCEMENT] PromQL: Clarify error message logged when Go runtime panic occurs during query evaluation. #14621
* [ENHANCEMENT] PromQL: Use Kahan summation for better accuracy in `avg` and `avg_over_time`. #14413
* [ENHANCEMENT] Tracing: Improve PromQL tracing, including showing the operation performed for aggregates, operators, and calls. #14816
* [ENHANCEMENT] API: Support multiple listening addresses. #14665
* [ENHANCEMENT] TSDB: Backward compatibility with upcoming index v3. #14934
* [PERF] TSDB: Query in-order and out-of-order series together. #14354, #14693, #14714, #14831, #14874, #14948, #15120
* [PERF] TSDB: Streamline reading of overlapping out-of-order head chunks. #14729
* [BUGFIX] PromQL: make sort_by_label stable. #14985
* [BUGFIX] SD: Fix dropping targets (with feature flag `new-service-discovery-manager`). #13147
* [BUGFIX] SD: Stop storing stale targets (with feature flag `new-service-discovery-manager`). #13622
* [BUGFIX] Scraping: exemplars could be dropped in protobuf scraping. #14810
* [BUGFIX] Remote-Write: fix metadata sending for experimental Remote-Write V2. #14766
* [BUGFIX] Remote-Write: Return 4xx not 5xx when timeseries has duplicate label. #14716
* [BUGFIX] Experimental Native Histograms: many fixes for incorrect results, panics, warnings. #14513, #14575, #14598, #14609, #14611, #14771, #14821
* [BUGFIX] TSDB: Only count unknown record types in `record_decode_failures_total` metric. #14042

## 2.54.1 / 2024-08-27

* [BUGFIX] Scraping: allow multiple samples on same series, with explicit timestamps (mixing samples of the same series with and without timestamps is still rejected). #14685
* [BUGFIX] Docker SD: fix crash in `match_first_network` mode when container is reconnected to a new network. #14654
* [BUGFIX] PromQL: fix experimental native histograms getting corrupted due to vector selector bug in range queries. #14538
* [BUGFIX] PromQL: fix experimental native histogram counter reset detection on stale samples. #14514
* [BUGFIX] PromQL: fix native histograms getting corrupted due to vector selector bug in range queries. #14605

## 2.54.0 / 2024-08-09

Release 2.54 brings a release candidate of a major new version of [Remote Write: 2.0](https://prometheus.io/docs/specs/remote_write_spec_2_0/).
This is experimental at this time and may still change.
Remote-write v2 is enabled by default, but can be disabled via feature-flag `web.remote-write-receiver.accepted-protobuf-messages`.

* [CHANGE] Remote-Write: `highest_timestamp_in_seconds` and `queue_highest_sent_timestamp_seconds` metrics now initialized to 0. #14437
* [CHANGE] API: Split warnings from info annotations in API response. #14327
* [FEATURE] Remote-Write: Version 2.0 experimental, plus metadata in WAL via feature flag `metadata-wal-records` (defaults on). #14395,#14427,#14444
* [FEATURE] PromQL: add limitk() and limit_ratio() aggregation operators. #12503
* [ENHANCEMENT] PromQL: Accept underscores in literal numbers, e.g. 1_000_000 for 1 million. #12821
* [ENHANCEMENT] PromQL: float literal numbers and durations are now interchangeable (experimental). Example: `time() - my_timestamp > 10m`. #9138
* [ENHANCEMENT] PromQL: use Kahan summation for sum(). #14074,#14362
* [ENHANCEMENT] PromQL (experimental native histograms): Optimize `histogram_count` and `histogram_sum` functions. #14097
* [ENHANCEMENT] TSDB: Better support for out-of-order experimental native histogram samples. #14438
* [ENHANCEMENT] TSDB: Optimise seek within index. #14393
* [ENHANCEMENT] TSDB: Optimise deletion of stale series. #14307
* [ENHANCEMENT] TSDB: Reduce locking to optimise adding and removing series. #13286,#14286
* [ENHANCEMENT] TSDB: Small optimisation: streamline special handling for out-of-order data. #14396,#14584
* [ENHANCEMENT] Regexps: Optimize patterns with multiple prefixes. #13843,#14368
* [ENHANCEMENT] Regexps: Optimize patterns containing multiple literal strings. #14173
* [ENHANCEMENT] AWS SD: expose Primary IPv6 addresses as __meta_ec2_primary_ipv6_addresses. #14156
* [ENHANCEMENT] Docker SD: add MatchFirstNetwork for containers with multiple networks. #10490
* [ENHANCEMENT] OpenStack SD: Use `flavor.original_name` if available. #14312
* [ENHANCEMENT] UI (experimental native histograms): more accurate representation. #13680,#14430
* [ENHANCEMENT] Agent: `out_of_order_time_window` config option now applies to agent. #14094
* [ENHANCEMENT] Notifier: Send any outstanding Alertmanager notifications when shutting down. #14290
* [ENHANCEMENT] Rules: Add label-matcher support to Rules API. #10194
* [ENHANCEMENT] HTTP API: Add url to message logged on error while sending response. #14209
* [BUGFIX] TSDB: Exclude OOO chunks mapped after compaction starts (introduced by #14396). #14584
* [BUGFIX] CLI: escape `|` characters when generating docs. #14420
* [BUGFIX] PromQL (experimental native histograms): Fix some binary operators between native histogram values. #14454
* [BUGFIX] TSDB: LabelNames API could fail during compaction. #14279
* [BUGFIX] TSDB: Fix rare issue where pending OOO read can be left dangling if creating querier fails. #14341
* [BUGFIX] TSDB: fix check for context cancellation in LabelNamesFor. #14302
* [BUGFIX] Rules: Fix rare panic on reload. #14366
* [BUGFIX] Config: In YAML marshalling, do not output a regexp field if it was never set. #14004
* [BUGFIX] Remote-Write: reject samples with future timestamps. #14304
* [BUGFIX] Remote-Write: Fix data corruption in remote write if max_sample_age is applied. #14078
* [BUGFIX] Notifier: Fix Alertmanager discovery not updating under heavy load. #14174
* [BUGFIX] Regexes: some Unicode characters were not matched by case-insensitive comparison. #14170,#14299
* [BUGFIX] Remote-Read: Resolve occasional segmentation fault on query. #14515

## 2.53.1 / 2024-07-10

Fix a bug which would drop samples in remote-write if the sending flow stalled
for longer than it takes to write one "WAL segment". How long this takes depends on the size
of your Prometheus; as a rough guide with 10 million series it is about 2-3 minutes.

* [BUGFIX] Remote-write: stop dropping samples in catch-up #14446

## 2.53.0 / 2024-06-16

This release changes the default for GOGC, the Go runtime control for the trade-off between excess memory use and CPU usage. We have found that Prometheus operates with minimal additional CPU usage, but greatly reduced memory by adjusting the upstream Go default from 100 to 75.

* [CHANGE] Rules: Execute 1 query instead of N (where N is the number of alerts within alert rule) when restoring alerts. #13980 #14048
* [CHANGE] Runtime: Change GOGC threshold from 100 to 75 #14176 #14285
* [FEATURE] Rules: Add new option `query_offset` for each rule group via rule group configuration file and `rule_query_offset` as part of the global configuration to have more resilience for remote write delays. #14061 #14216 #14273
* [ENHANCEMENT] Rules: Add `rule_group_last_restore_duration_seconds` metric to measure the time it takes to restore a rule group. #13974
* [ENHANCEMENT] OTLP: Improve remote write format translation performance by using label set hashes for metric identifiers instead of string based ones. #14006 #13991
* [ENHANCEMENT] TSDB: Optimize querying with regexp matchers. #13620
* [BUGFIX] OTLP: Don't generate target_info unless there are metrics and at least one identifying label is defined. #13991
* [BUGFIX] Scrape: Do no try to ingest native histograms when the native histograms feature is turned off. This happened when protobuf scrape was enabled by for example the created time feature. #13987
* [BUGFIX] Scaleway SD: Use the instance's public IP if no private IP is available as the `__address__` meta label. #13941
* [BUGFIX] Query logger: Do not leak file descriptors on error. #13948
* [BUGFIX] TSDB: Let queries with heavy regex matches be cancelled and not use up the CPU. #14096 #14103 #14118 #14199
* [BUGFIX] API: Do not warn if result count is equal to the limit, only when exceeding the limit for the series, label-names and label-values APIs. #14116
* [BUGFIX] TSDB: Fix head stats and hooks when replaying a corrupted snapshot. #14079

## 2.52.1 / 2024-05-29

* [BUGFIX] Linode SD: Fix partial fetch when discovery would return more than 500 elements. #14141

## 2.52.0 / 2024-05-07

* [CHANGE] TSDB: Fix the predicate checking for blocks which are beyond the retention period to include the ones right at the retention boundary. #9633
* [CHANGE] Scrape: Multiple samples (even with different timestamps) are treated as duplicates during one scrape.
* [FEATURE] Kubernetes SD: Add a new metric `prometheus_sd_kubernetes_failures_total` to track failed requests to Kubernetes API. #13554
* [FEATURE] Kubernetes SD: Add node and zone metadata labels when using the endpointslice role. #13935
* [FEATURE] Azure SD/Remote Write: Allow usage of Azure authorization SDK. #13099
* [FEATURE] Alerting: Support native histogram templating. #13731
* [FEATURE] Linode SD: Support IPv6 range discovery and region filtering. #13774
* [ENHANCEMENT] PromQL: Performance improvements for queries with regex matchers. #13461
* [ENHANCEMENT] PromQL: Performance improvements when using aggregation operators. #13744
* [ENHANCEMENT] PromQL: Validate label_join destination label. #13803
* [ENHANCEMENT] Scrape: Increment `prometheus_target_scrapes_sample_duplicate_timestamp_total` metric on duplicated series during one scrape. #12933
* [ENHANCEMENT] TSDB: Many improvements in performance. #13742 #13673 #13782
* [ENHANCEMENT] TSDB: Pause regular block compactions if the head needs to be compacted (prioritize head as it increases memory consumption). #13754
* [ENHANCEMENT] Observability: Improved logging during signal handling termination. #13772
* [ENHANCEMENT] Observability: All log lines for drop series use "num_dropped" key consistently. #13823
* [ENHANCEMENT] Observability: Log chunk snapshot and mmapped chunk replay duration during WAL replay. #13838
* [ENHANCEMENT] Observability: Log if the block is being created from WBL during compaction. #13846
* [BUGFIX] PromQL: Fix inaccurate sample number statistic when querying histograms. #13667
* [BUGFIX] PromQL: Fix `histogram_stddev` and `histogram_stdvar` for cases where the histogram has negative buckets. #13852
* [BUGFIX] PromQL: Fix possible duplicated label name and values in a metric result for specific queries. #13845
* [BUGFIX] Scrape: Fix setting native histogram schema factor during scrape. #13846
* [BUGFIX] TSDB: Fix counting of histogram samples when creating WAL checkpoint stats. #13776
* [BUGFIX] TSDB: Fix cases of compacting empty heads. #13755
* [BUGFIX] TSDB: Count float histograms in WAL checkpoint. #13844
* [BUGFIX] Remote Read: Fix memory leak due to broken requests. #13777
* [BUGFIX] API: Stop building response for `/api/v1/series/` when the API request was cancelled. #13766
* [BUGFIX] promtool: Fix panic on `promtool tsdb analyze --extended` when no native histograms are present. #13976

## 2.51.2 / 2024-04-09

Bugfix release.

[BUGFIX] Notifier: could hang when using relabeling on alerts #13861

## 2.51.1 / 2024-03-27

Bugfix release.

* [BUGFIX] PromQL: Re-instate validation of label_join destination label #13803
* [BUGFIX] Scraping (experimental native histograms): Fix handling of the min bucket factor on sync of targets #13846
* [BUGFIX] PromQL: Some queries could return the same series twice (library use only) #13845

## 2.51.0 / 2024-03-18

This version is built with Go 1.22.1.

There is a new optional build tag "dedupelabels", which should reduce memory consumption (#12304).
It is off by default; there will be an optional alternative image to try it out.

* [CHANGE] Scraping: Do experimental timestamp alignment even if tolerance is bigger than 1% of scrape interval #13624, #13737
* [FEATURE] Alerting: Relabel rules for AlertManagerConfig; allows routing alerts to different alertmanagers #12551, #13735
* [FEATURE] API: add limit param to series, label-names and label-values APIs #13396
* [FEATURE] UI (experimental native histograms): Add native histogram chart to Table view #13658
* [FEATURE] Promtool: Add a "tsdb dump-openmetrics" to dump in OpenMetrics format. #13194
* [FEATURE] PromQL (experimental native histograms): Add histogram_avg function #13467
* [ENHANCEMENT] Rules: Evaluate independent rules concurrently #12946, #13527
* [ENHANCEMENT] Scraping (experimental native histograms): Support exemplars #13488
* [ENHANCEMENT] Remote Write: Disable resharding during active retry backoffs #13562
* [ENHANCEMENT] Observability: Add native histograms to latency/duration metrics #13681
* [ENHANCEMENT] Observability: Add 'type' label to prometheus_tsdb_head_out_of_order_samples_appended_total #13607
* [ENHANCEMENT] API: Faster generation of targets into JSON #13469, #13484
* [ENHANCEMENT] Scraping, API: Use faster compression library #10782
* [ENHANCEMENT] OpenTelemetry: Performance improvements in OTLP parsing #13627
* [ENHANCEMENT] PromQL: Optimisations to reduce CPU and memory #13448, #13536
* [BUGFIX] PromQL: Constrain extrapolation in rate() to half of sample interval #13725
* [BUGFIX] Remote Write: Stop slowing down when a new WAL segment is created #13583, #13628
* [BUGFIX] PromQL: Fix wrongly scoped range vectors with @ modifier #13559
* [BUGFIX] Kubernetes SD: Pod status changes were not discovered by Endpoints service discovery #13337
* [BUGFIX] Azure SD: Fix 'error: parameter virtualMachineScaleSetName cannot be empty' (#13702)
* [BUGFIX] Remote Write: Fix signing for AWS sigv4 transport #13497
* [BUGFIX] Observability: Exemplars emitted by Prometheus use "trace_id" not "traceID" #13589

## 2.50.1 / 2024-02-26

* [BUGFIX] API: Fix metadata API using wrong field names. #13633

## 2.50.0 / 2024-02-22

* [CHANGE] Remote Write: Error `storage.ErrTooOldSample` is now generating HTTP error 400 instead of HTTP error 500. #13335
* [FEATURE] Remote Write: Drop old inmemory samples. Activated using the config entry `sample_age_limit`. #13002
* [FEATURE] **Experimental**: Add support for ingesting zeros as created timestamps. (enabled under the feature-flag `created-timestamp-zero-ingestion`). #12733 #13279
* [FEATURE] Promtool: Add `analyze` histograms command. #12331
* [FEATURE] TSDB/compaction: Add a way to enable overlapping compaction. #13282 #13393 #13398
* [FEATURE] Add automatic memory limit handling. Activated using the feature flag. `auto-gomemlimit` #13395
* [ENHANCEMENT] Promtool: allow specifying multiple matchers in `promtool tsdb dump`. #13296
* [ENHANCEMENT] PromQL: Restore more efficient version of `NewPossibleNonCounterInfo` annotation. #13022
* [ENHANCEMENT] Kuma SD: Extend configuration to allow users to specify client ID. #13278
* [ENHANCEMENT] PromQL: Use natural sort in `sort_by_label` and `sort_by_label_desc`. This is **experimental**. #13411
* [ENHANCEMENT] Native Histograms: support `native_histogram_min_bucket_factor` in scrape_config. #13222
* [ENHANCEMENT] Native Histograms: Issue warning if histogramRate is applied to the wrong kind of histogram. #13392
* [ENHANCEMENT] TSDB: Make transaction isolation data structures smaller. #13015
* [ENHANCEMENT] TSDB/postings: Optimize merge using Loser Tree. #12878
* [ENHANCEMENT] TSDB: Simplify internal series delete function. #13261
* [ENHANCEMENT] Agent: Performance improvement by making the global hash lookup table smaller. #13262
* [ENHANCEMENT] PromQL: faster execution of metric functions, e.g. abs(), rate() #13446
* [ENHANCEMENT] TSDB: Optimize label values with matchers by taking shortcuts. #13426
* [ENHANCEMENT] Kubernetes SD: Check preconditions earlier and avoid unnecessary checks or iterations in kube_sd. #13408
* [ENHANCEMENT] Promtool: Improve visibility for `promtool test rules` with JSON colored formatting. #13342
* [ENHANCEMENT] Consoles: Exclude iowait and steal from CPU Utilisation. #9593
* [ENHANCEMENT] Various improvements and optimizations on Native Histograms. #13267, #13215, #13276 #13289, #13340
* [BUGFIX] Scraping: Fix quality value in HTTP Accept header. #13313
* [BUGFIX] UI: Fix usage of the function `time()` that was crashing. #13371
* [BUGFIX] Azure SD: Fix SD crashing when it finds a VM scale set. #13578

## 2.49.1 / 2024-01-15

* [BUGFIX] TSDB: Fixed a wrong `q=` value in scrape accept header #13313

## 2.49.0 / 2024-01-15

* [FEATURE] Promtool: Add `--run` flag promtool test rules command. #12206
* [FEATURE] SD: Add support for `NS` records to DNS SD. #13219
* [FEATURE] UI: Add heatmap visualization setting in the Graph tab, useful histograms. #13096 #13371
* [FEATURE] Scraping: Add `scrape_config.enable_compression` (default true) to disable gzip compression when scraping the target. #13166
* [FEATURE] PromQL: Add a `promql-experimental-functions` feature flag containing some new experimental PromQL functions. #13103 NOTE: More experimental functions might be added behind the same feature flag in the future. Added functions:
  * Experimental `mad_over_time` (median absolute deviation around the median) function. #13059
  * Experimental `sort_by_label` and `sort_by_label_desc` functions allowing sorting returned series by labels. #11299
* [FEATURE] SD: Add `__meta_linode_gpus` label to Linode SD. #13097
* [FEATURE] API: Add `exclude_alerts` query parameter to `/api/v1/rules` to only return recording rules. #12999
* [FEATURE] TSDB: --storage.tsdb.retention.time flag value is now exposed as a `prometheus_tsdb_retention_limit_seconds` metric. #12986
* [FEATURE] Scraping: Add ability to specify priority of scrape protocols to accept during scrape (e.g. to scrape Prometheus proto format for certain jobs). This can be changed by setting `global.scrape_protocols` and `scrape_config.scrape_protocols`. #12738
* [ENHANCEMENT] Scraping: Automated handling of scraping histograms that violate `scrape_config.native_histogram_bucket_limit` setting. #13129
* [ENHANCEMENT] Scraping: Optimized memory allocations when scraping. #12992
* [ENHANCEMENT] SD: Added cache for Azure SD to avoid rate-limits. #12622
* [ENHANCEMENT] TSDB: Various improvements to OOO exemplar scraping. E.g. allowing ingestion of exemplars with the same timestamp, but with different labels. #13021
* [ENHANCEMENT] API: Optimize `/api/v1/labels` and `/api/v1/label/<label_name>/values` when 1 set of matchers are used. #12888
* [ENHANCEMENT] TSDB: Various optimizations for TSDB block index, head mmap chunks and WAL, reducing latency and memory allocations (improving API calls, compaction queries etc). #12997 #13058 #13056 #13040
* [ENHANCEMENT] PromQL: Optimize memory allocations and latency when querying float histograms. #12954
* [ENHANCEMENT] Rules: Instrument TraceID in log lines for rule evaluations. #13034
* [ENHANCEMENT] PromQL: Optimize memory allocations in query_range calls. #13043
* [ENHANCEMENT] Promtool: unittest interval now defaults to evaluation_intervals when not set. #12729
* [BUGFIX] SD: Fixed Azure SD public IP reporting #13241
* [BUGFIX] API: Fix inaccuracies in posting cardinality statistics. #12653
* [BUGFIX] PromQL: Fix inaccuracies of `histogram_quantile` with classic histograms. #13153
* [BUGFIX] TSDB: Fix rare fails or inaccurate queries with OOO samples. #13115
* [BUGFIX] TSDB: Fix rare panics on append commit when exemplars are used. #13092
* [BUGFIX] TSDB: Fix exemplar WAL storage, so remote write can send/receive samples before exemplars. #13113
* [BUGFIX] Mixins: Fix `url` filter on remote write dashboards. #10721
* [BUGFIX] PromQL/TSDB: Various fixes to float histogram operations. #12891 #12977 #12609 #13190 #13189 #13191 #13201 #13212 #13208
* [BUGFIX] Promtool: Fix int32 overflow issues for 32-bit architectures. #12978
* [BUGFIX] SD: Fix Azure VM Scale Set NIC issue. #13283

## 2.48.1 / 2023-12-07

* [BUGFIX] TSDB: Make the wlog watcher read segments synchronously when not tailing. #13224
* [BUGFIX] Agent: Participate in notify calls (fixes slow down in remote write handling introduced in 2.45). #13223

## 2.48.0 / 2023-11-16

* [CHANGE] Remote-write: respect Retry-After header on 5xx errors. #12677
* [FEATURE] Alerting: Add AWS SigV4 authentication support for Alertmanager endpoints. #12774
* [FEATURE] Promtool: Add support for histograms in the TSDB dump command. #12775
* [FEATURE] PromQL: Add warnings (and annotations) to PromQL query results. #12152 #12982 #12988 #13012
* [FEATURE] Remote-write: Add Azure AD OAuth authentication support for remote write requests. #12572
* [ENHANCEMENT] Remote-write: Add a header to count retried remote write requests. #12729
* [ENHANCEMENT] TSDB: Improve query performance by re-using iterator when moving between series. #12757
* [ENHANCEMENT] UI: Move /targets page discovered labels to expandable section #12824
* [ENHANCEMENT] TSDB: Optimize WBL loading by not sending empty buffers over channel. #12808
* [ENHANCEMENT] TSDB: Reply WBL mmap markers concurrently. #12801
* [ENHANCEMENT] Promtool: Add support for specifying series matchers in the TSDB analyze command. #12842
* [ENHANCEMENT] PromQL: Prevent Prometheus from overallocating memory on subquery with large amount of steps. #12734
* [ENHANCEMENT] PromQL: Add warning when monotonicity is forced in the input to histogram_quantile. #12931
* [ENHANCEMENT] Scraping: Optimize sample appending by reducing garbage. #12939
* [ENHANCEMENT] Storage: Reduce memory allocations in queries that merge series sets. #12938
* [ENHANCEMENT] UI: Show group interval in rules display. #12943
* [ENHANCEMENT] Scraping: Save memory when scraping by delaying creation of buffer. #12953
* [ENHANCEMENT] Agent: Allow ingestion of out-of-order samples. #12897
* [ENHANCEMENT] Promtool: Improve support for native histograms in TSDB analyze command. #12869
* [ENHANCEMENT] Scraping: Add configuration option for tracking staleness of scraped timestamps. #13060
* [BUGFIX] SD: Ensure that discovery managers are properly canceled. #10569
* [BUGFIX] TSDB: Fix PostingsForMatchers race with creating new series. #12558
* [BUGFIX] TSDB: Fix handling of explicit counter reset header in histograms. #12772
* [BUGFIX] SD: Validate HTTP client configuration in HTTP, EC2, Azure, Uyuni, PuppetDB, and Lightsail SDs. #12762 #12811 #12812 #12815 #12814 #12816
* [BUGFIX] TSDB: Fix counter reset edgecases causing native histogram panics. #12838
* [BUGFIX] TSDB: Fix duplicate sample detection at chunk size limit. #12874
* [BUGFIX] Promtool: Fix errors not being reported in check rules command. #12715
* [BUGFIX] TSDB: Avoid panics reported in logs when head initialization takes a long time. #12876
* [BUGFIX] TSDB: Ensure that WBL is repaired when possible. #12406
* [BUGFIX] Storage: Fix crash caused by incorrect mixed samples handling. #13055
* [BUGFIX] TSDB: Fix compactor failures by adding min time to histogram chunks. #13062

## 2.47.1 / 2023-10-04

* [BUGFIX] Fix duplicate sample detection at chunk size limit #12874

## 2.47.0 / 2023-09-06

This release adds an experimental OpenTelemetry (OTLP) Ingestion feature,
and also new setting `keep_dropped_targets` to limit the amount of dropped
targets held in memory. This defaults to 0 meaning 'no limit', so we encourage
users with large Prometheus to try setting a limit such as 100.

* [FEATURE] Web: Add OpenTelemetry (OTLP) Ingestion endpoint. #12571 #12643
* [FEATURE] Scraping: Optionally limit detail on dropped targets, to save memory. #12647
* [ENHANCEMENT] TSDB: Write head chunks to disk in the background to reduce blocking. #11818
* [ENHANCEMENT] PromQL: Speed up aggregate and function queries. #12682
* [ENHANCEMENT] PromQL: More efficient evaluation of query with `timestamp()`. #12579
* [ENHANCEMENT] API: Faster streaming of Labels to JSON. #12598
* [ENHANCEMENT] Agent: Memory pooling optimisation. #12651
* [ENHANCEMENT] TSDB: Prevent storage space leaks due to terminated snapshots on shutdown. #12664
* [ENHANCEMENT] Histograms: Refactoring and optimisations. #12352 #12584 #12596 #12711 #12054
* [ENHANCEMENT] Histograms: Add `histogram_stdvar` and `histogram_stddev` functions. #12614
* [ENHANCEMENT] Remote-write: add http.resend_count tracing attribute. #12676
* [ENHANCEMENT] TSDB: Support native histograms in snapshot on shutdown. #12722
* [BUGFIX] TSDB/Agent: ensure that new series get written to WAL on rollback. #12592
* [BUGFIX] Scraping: fix infinite loop on exemplar in protobuf format. #12737

## 2.46.0 / 2023-07-25

* [FEATURE] Promtool: Add PromQL format and label matcher set/delete commands to promtool. #11411
* [FEATURE] Promtool: Add push metrics command. #12299
* [ENHANCEMENT] Promtool: Read from stdin if no filenames are provided in check rules. #12225
* [ENHANCEMENT] Hetzner SD: Support larger ID's that will be used by Hetzner in September. #12569
* [ENHANCEMENT] Kubernetes SD: Add more labels for endpointslice and endpoints role. #10914
* [ENHANCEMENT] Kubernetes SD: Do not add pods to target group if the PodIP status is not set. #11642
* [ENHANCEMENT] OpenStack SD: Include instance image ID in labels. #12502
* [ENHANCEMENT] Remote Write receiver: Validate the metric names and labels. #11688
* [ENHANCEMENT] Web: Initialize `prometheus_http_requests_total` metrics with `code` label set to `200`. #12472
* [ENHANCEMENT] TSDB: Add Zstandard compression option for wlog. #11666
* [ENHANCEMENT] TSDB: Support native histograms in snapshot on shutdown. #12258
* [ENHANCEMENT] Labels: Avoid compiling regexes that are literal. #12434
* [BUGFIX] Histograms: Fix parsing of float histograms without zero bucket. #12577
* [BUGFIX] Histograms: Fix scraping native and classic histograms missing some histograms. #12554
* [BUGFIX] Histograms: Enable ingestion of multiple exemplars per sample. 12557
* [BUGFIX] File SD: Fix path handling in File-SD watcher to allow directory monitoring on Windows. #12488
* [BUGFIX] Linode SD: Cast `InstanceSpec` values to `int64` to avoid overflows on 386 architecture. #12568
* [BUGFIX] PromQL Engine: Include query parsing in active-query tracking. #12418
* [BUGFIX] TSDB: Handle TOC parsing failures. #10623

## 2.45.0 / 2023-06-23

This release is a LTS (Long-Term Support) release of Prometheus and will
receive security, documentation and bugfix patches for at least 12 months.
Please read more about our LTS release cycle at
<https://prometheus.io/docs/introduction/release-cycle/>.

* [FEATURE] API: New limit parameter to limit the number of items returned by `/api/v1/status/tsdb` endpoint. #12336
* [FEATURE] Config: Add limits to global config. #12126
* [FEATURE] Consul SD: Added support for `path_prefix`. #12372
* [FEATURE] Native histograms: Add option to scrape both classic and native histograms. #12350
* [FEATURE] Native histograms: Added support for two more arithmetic operators `avg_over_time` and `sum_over_time`. #12262
* [FEATURE] Promtool: When providing the block id, only one block will be loaded and analyzed. #12031
* [FEATURE] Remote-write: New Azure ad configuration to support remote writing directly to Azure Monitor workspace. #11944
* [FEATURE] TSDB: Samples per chunk are now configurable with flag `storage.tsdb.samples-per-chunk`. By default set to its former value 120. #12055
* [ENHANCEMENT] Native histograms: bucket size can now be limited to avoid scrape fails. #12254
* [ENHANCEMENT] TSDB: Dropped series are now deleted from the WAL sooner. #12297
* [BUGFIX] Native histograms: ChunkSeries iterator now checks if a new sample can be appended to the open chunk. #12185
* [BUGFIX] Native histograms: Fix Histogram Appender `Appendable()` segfault. #12357
* [BUGFIX] Native histograms: Fix setting reset header to gauge histograms in seriesToChunkEncoder. #12329
* [BUGFIX] TSDB: Tombstone intervals are not modified after Get() call. #12245
* [BUGFIX] TSDB: Use path/filepath to set the WAL directory. #12349

## 2.44.0 / 2023-05-13

This version is built with Go tag `stringlabels`, to use the smaller data
structure for Labels that was optional in the previous release. For more
details about this code change see #10991.

* [CHANGE] Remote-write: Raise default samples per send to 2,000. #12203
* [FEATURE] Remote-read: Handle native histograms. #12085, #12192
* [FEATURE] Promtool: Health and readiness check of prometheus server in CLI. #12096
* [FEATURE] PromQL: Add `query_samples_total` metric, the total number of samples loaded by all queries. #12251
* [ENHANCEMENT] Storage: Optimise buffer used to iterate through samples. #12326
* [ENHANCEMENT] Scrape: Reduce memory allocations on target labels. #12084
* [ENHANCEMENT] PromQL: Use faster heap method for `topk()` / `bottomk()`. #12190
* [ENHANCEMENT] Rules API: Allow filtering by rule name. #12270
* [ENHANCEMENT] Native Histograms: Various fixes and improvements. #11687, #12264, #12272
* [ENHANCEMENT] UI: Search of scraping pools is now case-insensitive. #12207
* [ENHANCEMENT] TSDB: Add an affirmative log message for successful WAL repair. #12135
* [BUGFIX] TSDB: Block compaction failed when shutting down. #12179
* [BUGFIX] TSDB: Out-of-order chunks could be ignored if the write-behind log was deleted. #12127

## 2.43.1 / 2023-05-03

* [BUGFIX] Labels: `Set()` after `Del()` would be ignored, which broke some relabeling rules. #12322

## 2.43.0 / 2023-03-21

We are working on some performance improvements in Prometheus, which are only
built into Prometheus when compiling it using the Go tag `stringlabels`
(therefore they are not shipped in the default binaries). It uses a data
structure for labels that uses a single string to hold all the label/values,
resulting in a smaller heap size and some speedups in most cases. We would like
to encourage users who are interested in these improvements to help us measure
the gains on their production architecture. We are providing release artefacts
`2.43.0+stringlabels` and Docker images tagged `v2.43.0-stringlabels` with those
improvements for testing. #10991

* [FEATURE] Promtool: Add HTTP client configuration to query commands. #11487
* [FEATURE] Scrape: Add `scrape_config_files` to include scrape configs from different files. #12019
* [FEATURE] HTTP client: Add `no_proxy` to exclude URLs from proxied requests. #12098
* [FEATURE] HTTP client: Add `proxy_from_environment` to read proxies from env variables. #12098
* [ENHANCEMENT] API: Add support for setting lookback delta per query via the API. #12088
* [ENHANCEMENT] API: Change HTTP status code from 503/422 to 499 if a request is canceled. #11897
* [ENHANCEMENT] Scrape: Allow exemplars for all metric types. #11984
* [ENHANCEMENT] TSDB: Add metrics for head chunks and WAL folders size. #12013
* [ENHANCEMENT] TSDB: Automatically remove incorrect snapshot with index that is ahead of WAL. #11859
* [ENHANCEMENT] TSDB: Improve Prometheus parser error outputs to be more comprehensible. #11682
* [ENHANCEMENT] UI: Scope `group by` labels to metric in autocompletion. #11914
* [BUGFIX] Scrape: Fix `prometheus_target_scrape_pool_target_limit` metric not set before reloading. #12002
* [BUGFIX] TSDB: Correctly update `prometheus_tsdb_head_chunks_removed_total` and `prometheus_tsdb_head_chunks` metrics when reading WAL. #11858
* [BUGFIX] TSDB: Use the correct unit (seconds) when recording out-of-order append deltas in the `prometheus_tsdb_sample_ooo_delta` metric. #12004

## 2.42.0 / 2023-01-31

This release comes with a bunch of feature coverage for native histograms and breaking changes.

If you are trying native histograms already, we recommend you remove the `wal` directory when upgrading.
Because the old WAL record for native histograms is not backward compatible in v2.42.0, this will lead to some data loss for the latest data.

Additionally, if you scrape "float histograms" or use recording rules on native histograms in v2.42.0 (which writes float histograms),
it is a one-way street since older versions do not support float histograms.

* [CHANGE] **breaking** TSDB: Changed WAL record format for the experimental native histograms. #11783
* [FEATURE] Add 'keep_firing_for' field to alerting rules. #11827
* [FEATURE] Promtool: Add support of selecting timeseries for TSDB dump. #11872
* [ENHANCEMENT] Agent: Native histogram support. #11842
* [ENHANCEMENT] Rules: Support native histograms in recording rules. #11838
* [ENHANCEMENT] SD: Add container ID as a meta label for pod targets for Kubernetes. #11844
* [ENHANCEMENT] SD: Add VM size label to azure service discovery. #11650
* [ENHANCEMENT] Support native histograms in federation. #11830
* [ENHANCEMENT] TSDB: Add gauge histogram support. #11783 #11840 #11814
* [ENHANCEMENT] TSDB/Scrape: Support FloatHistogram that represents buckets as float64 values. #11522 #11817 #11716
* [ENHANCEMENT] UI: Show individual scrape pools on /targets page. #11142

## 2.41.0 / 2022-12-20

* [FEATURE] Relabeling: Add `keepequal` and `dropequal` relabel actions. #11564
* [FEATURE] Add support for HTTP proxy headers. #11712
* [ENHANCEMENT] Reload private certificates when changed on disk. #11685
* [ENHANCEMENT] Add `max_version` to specify maximum TLS version in `tls_config`. #11685
* [ENHANCEMENT] Add `goos` and `goarch` labels to `prometheus_build_info`. #11685
* [ENHANCEMENT] SD: Add proxy support for EC2 and LightSail SDs #11611
* [ENHANCEMENT] SD: Add new metric `prometheus_sd_file_watcher_errors_total`. #11066
* [ENHANCEMENT] Remote Read: Use a pool to speed up marshalling. #11357
* [ENHANCEMENT] TSDB: Improve handling of tombstoned chunks in iterators. #11632
* [ENHANCEMENT] TSDB: Optimize postings offset table reading. #11535
* [BUGFIX] Scrape: Validate the metric name, label names, and label values after relabeling. #11074
* [BUGFIX] Remote Write receiver and rule manager: Fix error handling. #11727

## 2.40.7 / 2022-12-14

* [BUGFIX] Use Windows native DNS resolver. #11704
* [BUGFIX] TSDB: Fix queries involving negative buckets of native histograms. #11699

## 2.40.6 / 2022-12-09

* [SECURITY] Security upgrade from go and upstream dependencies that include
  security fixes to the net/http and os packages. #11691

## 2.40.5 / 2022-12-01

* [BUGFIX] TSDB: Fix queries involving native histograms due to improper reset of iterators. #11643

## 2.40.4 / 2022-11-29

* [SECURITY] Fix basic authentication bypass vulnerability (CVE-2022-46146). GHSA-4v48-4q5m-8vx4

## 2.40.3 / 2022-11-23

* [BUGFIX] TSDB: Fix compaction after a deletion is called. #11623

## 2.40.2 / 2022-11-16

* [BUGFIX] UI: Fix black-on-black metric name color in dark mode. #11572

## 2.40.1 / 2022-11-09

* [BUGFIX] TSDB: Fix alignment for atomic int64 for 32 bit architecture. #11547
* [BUGFIX] Scrape: Fix accept headers. #11552

## 2.40.0 / 2022-11-08

This release introduces an experimental, native way of representing and storing histograms.

It can be enabled in Prometheus via `--enable-feature=native-histograms` to accept native histograms.
Enabling native histograms will also switch the preferred exposition format to protobuf.

To instrument your application with native histograms, use the `main` branch of `client_golang` (this will change for the final release when v1.14.0 of client_golang will be out), and set the `NativeHistogramBucketFactor` in your `HistogramOpts` (`1.1` is a good starting point).
Your existing histograms won't switch to native histograms until `NativeHistogramBucketFactor` is set.

* [FEATURE] Add **experimental** support for native histograms. Enable with the flag `--enable-feature=native-histograms`. #11447
* [FEATURE] SD: Add service discovery for OVHcloud. #10802
* [ENHANCEMENT] Kubernetes SD: Use protobuf encoding. #11353
* [ENHANCEMENT] TSDB: Use golang.org/x/exp/slices for improved sorting speed. #11054 #11318 #11380
* [ENHANCEMENT] Consul SD: Add enterprise admin partitions. Adds `__meta_consul_partition` label. Adds `partition` config in `consul_sd_config`. #11482
* [BUGFIX] API: Fix API error codes for `/api/v1/labels` and `/api/v1/series`. #11356

## 2.39.2 / 2022-11-09

* [BUGFIX] TSDB: Fix alignment for atomic int64 for 32 bit architecture. #11547

## 2.39.1 / 2022-10-07

* [BUGFIX] Rules: Fix notifier relabel changing the labels on active alerts. #11427

## 2.39.0 / 2022-10-05

* [FEATURE] **experimental** TSDB: Add support for ingesting out-of-order samples. This is configured via `out_of_order_time_window` field in the config file; check config file docs for more info. #11075
* [ENHANCEMENT] API: `/-/healthy` and `/-/ready` API calls now also respond to a `HEAD` request on top of existing `GET` support. #11160
* [ENHANCEMENT] PuppetDB SD: Add `__meta_puppetdb_query` label. #11238
* [ENHANCEMENT] AWS EC2 SD: Add `__meta_ec2_region` label. #11326
* [ENHANCEMENT] AWS Lightsail SD: Add `__meta_lightsail_region` label. #11326
* [ENHANCEMENT] Scrape: Optimise relabeling by re-using memory. #11147
* [ENHANCEMENT] TSDB: Improve WAL replay timings. #10973 #11307 #11319
* [ENHANCEMENT] TSDB: Optimise memory by not storing unnecessary data in the memory. #11280 #11288 #11296
* [ENHANCEMENT] TSDB: Allow overlapping blocks by default. `--storage.tsdb.allow-overlapping-blocks` now has no effect. #11331
* [ENHANCEMENT] UI: Click to copy label-value pair from query result to clipboard. #11229
* [BUGFIX] TSDB: Turn off isolation for Head compaction to fix a memory leak. #11317
* [BUGFIX] TSDB: Fix 'invalid magic number 0' error on Prometheus startup. #11338
* [BUGFIX] PromQL: Properly close file descriptor when logging unfinished queries. #11148
* [BUGFIX] Agent: Fix validation of flag options and prevent WAL from growing more than desired. #9876

## 2.38.0 / 2022-08-16

* [FEATURE]: Web: Add a `/api/v1/format_query` HTTP API endpoint that allows pretty-formatting PromQL expressions. #11036 #10544 #11005
* [FEATURE]: UI: Add support for formatting PromQL expressions in the UI. #11039
* [FEATURE]: DNS SD: Support MX records for discovering targets. #10099
* [FEATURE]: Templates: Add `toTime()` template function that allows converting sample timestamps to Go `time.Time` values. #10993
* [ENHANCEMENT]: Kubernetes SD: Add `__meta_kubernetes_service_port_number` meta label indicating the service port number. #11002 #11053
* [ENHANCEMENT]: Kubernetes SD: Add `__meta_kubernetes_pod_container_image` meta label indicating the container image. #11034 #11146
* [ENHANCEMENT]: PromQL: When a query panics, also log the query itself alongside the panic message. #10995
* [ENHANCEMENT]: UI: Tweak colors in the dark theme to improve the contrast ratio. #11068
* [ENHANCEMENT]: Web: Speed up calls to `/api/v1/rules` by avoiding locks and using atomic types instead. #10858
* [ENHANCEMENT]: Scrape: Add a `no-default-scrape-port` feature flag, which omits or removes any default HTTP (`:80`) or HTTPS (`:443`) ports in the target's scrape address. #9523
* [BUGFIX]: TSDB: In the WAL watcher metrics, expose the `type="exemplar"` label instead of `type="unknown"` for exemplar records. #11008
* [BUGFIX]: TSDB: Fix race condition around allocating series IDs during chunk snapshot loading. #11099

## 2.37.0 / 2022-07-14

This release is a LTS (Long-Term Support) release of Prometheus and will
receive security, documentation and bugfix patches for at least 6 months.
Please read more about our LTS release cycle at
<https://prometheus.io/docs/introduction/release-cycle/>.

Following data loss by users due to lack of unified buffer cache in OpenBSD, we
will no longer release Prometheus upstream for OpenBSD until a proper solution is
found. #8799

* [FEATURE] Nomad SD: New service discovery for Nomad built-in service discovery. #10915
* [ENHANCEMENT] Kubernetes SD: Allow attaching node labels for endpoint role. #10759
* [ENHANCEMENT] PromQL: Optimise creation of signature with/without labels. #10667
* [ENHANCEMENT] TSDB: Memory optimizations. #10873 #10874
* [ENHANCEMENT] TSDB: Reduce sleep time when reading WAL. #10859 #10878
* [ENHANCEMENT] OAuth2: Add appropriate timeouts and User-Agent header. #11020
* [BUGFIX] Alerting: Fix Alertmanager targets not being updated when alerts were queued. #10948
* [BUGFIX] Hetzner SD: Make authentication files relative to Prometheus config file. #10813
* [BUGFIX] Promtool: Fix `promtool check config` not erroring properly on failures. #10952
* [BUGFIX] Scrape: Keep relabeled scrape interval and timeout on reloads. #10916
* [BUGFIX] TSDB: Don't increment `prometheus_tsdb_compactions_failed_total` when context is canceled. #10772
* [BUGFIX] TSDB: Fix panic if series is not found when deleting series. #10907
* [BUGFIX] TSDB: Increase `prometheus_tsdb_mmap_chunk_corruptions_total` on out of sequence errors. #10406
* [BUGFIX] Uyuni SD: Make authentication files relative to Prometheus configuration file and fix default configuration values. #10813

## 2.36.2 / 2022-06-20

* [BUGFIX] Fix serving of static assets like fonts and favicon. #10888

## 2.36.1 / 2022-06-09

* [BUGFIX] promtool: Add --lint-fatal option. #10840

## 2.36.0 / 2022-05-30

* [FEATURE] Add lowercase and uppercase relabel action. #10641
* [FEATURE] SD: Add IONOS Cloud integration. #10514
* [FEATURE] SD: Add Vultr integration. #10714
* [FEATURE] SD: Add Linode SD failure count metric. #10673
* [FEATURE] Add prometheus_ready metric. #10682
* [ENHANCEMENT] Add stripDomain to template function. #10475
* [ENHANCEMENT] UI: Enable active search through dropped targets. #10668
* [ENHANCEMENT] promtool: support matchers when querying label values. #10727
* [ENHANCEMENT] Add agent mode identifier. #9638
* [BUGFIX] Changing TotalQueryableSamples from int to int64. #10549
* [BUGFIX] tsdb/agent: Ignore duplicate exemplars. #10595
* [BUGFIX] TSDB: Fix chunk overflow appending samples at a variable rate. #10607
* [BUGFIX] Stop rule manager before TSDB is stopped. #10680

## 2.35.0 / 2022-04-21

This Prometheus release is built with go1.18, which contains two noticeable changes related to TLS:

1. [TLS 1.0 and 1.1 disabled by default client-side](https://go.dev/doc/go1.18#tls10).
Prometheus users can override this with the `min_version` parameter of [tls_config](https://prometheus.io/docs/prometheus/latest/configuration/configuration/#tls_config).
2. [Certificates signed with the SHA-1 hash function are rejected](https://go.dev/doc/go1.18#sha1). This doesn't apply to self-signed root certificates.

* [CHANGE] TSDB: Delete `*.tmp` WAL files when Prometheus starts. #10317
* [CHANGE] promtool: Add new flag `--lint` (enabled by default) for the commands `check rules` and `check config`, resulting in a new exit code (`3`) for linter errors. #10435
* [FEATURE] Support for automatically setting the variable `GOMAXPROCS` to the container CPU limit. Enable with the flag `--enable-feature=auto-gomaxprocs`. #10498
* [FEATURE] PromQL: Extend statistics with total and peak number of samples in a query. Additionally, per-step statistics are available with  --enable-feature=promql-per-step-stats and using `stats=all` in the query API.
Enable with the flag `--enable-feature=per-step-stats`. #10369
* [ENHANCEMENT] Prometheus is built with Go 1.18. #10501
* [ENHANCEMENT] TSDB: more efficient sorting of postings read from WAL at startup. #10500
* [ENHANCEMENT] Azure SD: Add metric to track Azure SD failures. #10476
* [ENHANCEMENT] Azure SD: Add an optional `resource_group` configuration. #10365
* [ENHANCEMENT] Kubernetes SD: Support `discovery.k8s.io/v1` `EndpointSlice` (previously only `discovery.k8s.io/v1beta1` `EndpointSlice` was supported). #9570
* [ENHANCEMENT] Kubernetes SD: Allow attaching node metadata to discovered pods. #10080
* [ENHANCEMENT] OAuth2: Support for using a proxy URL to fetch OAuth2 tokens. #10492
* [ENHANCEMENT] Configuration: Add the ability to disable HTTP2. #10492
* [ENHANCEMENT] Config: Support overriding minimum TLS version. #10610
* [BUGFIX] Kubernetes SD: Explicitly include gcp auth from k8s.io. #10516
* [BUGFIX] Fix OpenMetrics parser to sort uppercase labels correctly. #10510
* [BUGFIX] UI: Fix scrape interval and duration tooltip not showing on target page. #10545
* [BUGFIX] Tracing/GRPC: Set TLS credentials only when insecure is false. #10592
* [BUGFIX] Agent: Fix ID collision when loading a WAL with multiple segments. #10587
* [BUGFIX] Remote-write: Fix a deadlock between Batch and flushing the queue. #10608

## 2.34.0 / 2022-03-15

* [CHANGE] UI: Classic UI removed. #10208
* [CHANGE] Tracing: Migrate from Jaeger to OpenTelemetry based tracing. #9724, #10203, #10276
* [ENHANCEMENT] TSDB: Disable the chunk write queue by default and allow configuration with the experimental flag `--storage.tsdb.head-chunks-write-queue-size`. #10425
* [ENHANCEMENT] HTTP SD: Add a failure counter. #10372
* [ENHANCEMENT] Azure SD: Set Prometheus User-Agent on requests. #10209
* [ENHANCEMENT] Uyuni SD: Reduce the number of logins to Uyuni. #10072
* [ENHANCEMENT] Scrape: Log when an invalid media type is encountered during a scrape. #10186
* [ENHANCEMENT] Scrape: Accept application/openmetrics-text;version=1.0.0 in addition to version=0.0.1. #9431
* [ENHANCEMENT] Remote-read: Add an option to not use external labels as selectors for remote read. #10254
* [ENHANCEMENT] UI: Optimize the alerts page and add a search bar. #10142
* [ENHANCEMENT] UI: Improve graph colors that were hard to see. #10179
* [ENHANCEMENT] Config: Allow escaping of `$` with `$$` when using environment variables with external labels. #10129
* [BUGFIX] PromQL: Properly return an error from histogram_quantile when metrics have the same labelset. #10140
* [BUGFIX] UI: Fix bug that sets the range input to the resolution. #10227
* [BUGFIX] TSDB: Fix a query panic when `memory-snapshot-on-shutdown` is enabled. #10348
* [BUGFIX] Parser: Specify type in metadata parser errors. #10269
* [BUGFIX] Scrape: Fix label limit changes not applying. #10370

## 2.33.5 / 2022-03-08

The binaries published with this release are built with Go1.17.8 to avoid [CVE-2022-24921](https://cve.mitre.org/cgi-bin/cvename.cgi?name=CVE-2022-24921).

* [BUGFIX] Remote-write: Fix deadlock between adding to queue and getting batch. #10395

## 2.33.4 / 2022-02-22

* [BUGFIX] TSDB: Fix panic when m-mapping head chunks onto the disk. #10316

## 2.33.3 / 2022-02-11

* [BUGFIX] Azure SD: Fix a regression when public IP Address isn't set. #10289

## 2.33.2 / 2022-02-11

* [BUGFIX] Azure SD: Fix panic when public IP Address isn't set. #10280
* [BUGFIX] Remote-write: Fix deadlock when stopping a shard. #10279

## 2.33.1 / 2022-02-02

* [BUGFIX] SD: Fix _no such file or directory_ in K8s SD when not running inside K8s. #10235

## 2.33.0 / 2022-01-29

* [CHANGE] PromQL: Promote negative offset and `@` modifier to stable features. #10121
* [CHANGE] Web: Promote remote-write-receiver to stable. #10119
* [FEATURE] Config: Add `stripPort` template function. #10002
* [FEATURE] Promtool: Add cardinality analysis to `check metrics`, enabled by flag `--extended`. #10045
* [FEATURE] SD: Enable target discovery in own K8s namespace. #9881
* [FEATURE] SD: Add provider ID label in K8s SD. #9603
* [FEATURE] Web: Add limit field to the rules API. #10152
* [ENHANCEMENT] Remote-write: Avoid allocations by buffering concrete structs instead of interfaces. #9934
* [ENHANCEMENT] Remote-write: Log time series details for out-of-order samples in remote write receiver. #9894
* [ENHANCEMENT] Remote-write: Shard up more when backlogged. #9274
* [ENHANCEMENT] TSDB: Use simpler map key to improve exemplar ingest performance. #10111
* [ENHANCEMENT] TSDB: Avoid allocations when popping from the intersected postings heap. #10092
* [ENHANCEMENT] TSDB: Make chunk writing non-blocking, avoiding latency spikes in remote-write. #10051
* [ENHANCEMENT] TSDB: Improve label matching performance. #9907
* [ENHANCEMENT] UI: Optimize the service discovery page and add a search bar. #10131
* [ENHANCEMENT] UI: Optimize the target page and add a search bar. #10103
* [BUGFIX] Promtool: Make exit codes more consistent. #9861
* [BUGFIX] Promtool: Fix flakiness of rule testing. #8818
* [BUGFIX] Remote-write: Update `prometheus_remote_storage_queue_highest_sent_timestamp_seconds` metric when write irrecoverably fails. #10102
* [BUGFIX] Storage: Avoid panic in `BufferedSeriesIterator`. #9945
* [BUGFIX] TSDB: CompactBlockMetas should produce correct mint/maxt for overlapping blocks. #10108
* [BUGFIX] TSDB: Fix logging of exemplar storage size. #9938
* [BUGFIX] UI: Fix overlapping click targets for the alert state checkboxes. #10136
* [BUGFIX] UI: Fix _Unhealthy_ filter on target page to actually display only _Unhealthy_ targets. #10103
* [BUGFIX] UI: Fix autocompletion when expression is empty. #10053
* [BUGFIX] TSDB: Fix deadlock from simultaneous GC and write. #10166

## 2.32.1 / 2021-12-17

* [BUGFIX] Scrape: Fix reporting metrics when sample limit is reached during the report. #9996
* [BUGFIX] Scrape: Ensure that scrape interval and scrape timeout are always set. #10023
* [BUGFIX] TSDB: Expose and fix bug in iterators' `Seek()` method. #10030

## 2.32.0 / 2021-12-09

This release introduces the Prometheus Agent, a new mode of operation for
Prometheus optimized for remote-write only scenarios. In this mode, Prometheus
does not generate blocks on the local filesystem and is not queryable locally.
Enable with `--enable-feature=agent`.

Learn more about the Prometheus Agent in our [blog post](https://prometheus.io/blog/2021/11/16/agent/).

* [CHANGE] Remote-write: Change default max retry time from 100ms to 5 seconds. #9634
* [FEATURE] Agent: New mode of operation optimized for remote-write only scenarios, without local storage. Enable with `--enable-feature=agent`. #8785 #9851 #9664 #9939 #9941 #9943
* [FEATURE] Promtool: Add `promtool check service-discovery` command. #8970
* [FEATURE] UI: Add search in metrics dropdown. #9629
* [FEATURE] Templates: Add parseDuration to template functions. #8817
* [ENHANCEMENT] Promtool: Improve test output. #8064
* [ENHANCEMENT] PromQL: Use kahan summation for better numerical stability. #9588
* [ENHANCEMENT] Remote-write: Reuse memory for marshalling. #9412
* [ENHANCEMENT] Scrape: Add `scrape_body_size_bytes` scrape metric behind the `--enable-feature=extra-scrape-metrics` flag. #9569
* [ENHANCEMENT] TSDB: Add windows arm64 support. #9703
* [ENHANCEMENT] TSDB: Optimize query by skipping unneeded sorting in TSDB. #9673
* [ENHANCEMENT] Templates: Support int and uint as datatypes for template formatting. #9680
* [ENHANCEMENT] UI: Prefer `rate` over `rad`, `delta` over `deg`, and `count` over `cos` in autocomplete. #9688
* [ENHANCEMENT] Linode SD: Tune API request page sizes. #9779
* [BUGFIX] TSDB: Add more size checks when writing individual sections in the index. #9710
* [BUGFIX] PromQL: Make `deriv()` return zero values for constant series. #9728
* [BUGFIX] TSDB: Fix panic when checkpoint directory is empty. #9687
* [BUGFIX] TSDB: Fix panic, out of order chunks, and race warning during WAL replay. #9856
* [BUGFIX] UI: Correctly render links for targets with IPv6 addresses that contain a Zone ID. #9853
* [BUGFIX] Promtool: Fix checking of `authorization.credentials_file` and `bearer_token_file` fields. #9883
* [BUGFIX] Uyuni SD: Fix null pointer exception during initialization. #9924 #9950
* [BUGFIX] TSDB: Fix queries after a failed snapshot replay. #9980

## 2.31.2 / 2021-12-09

* [BUGFIX] TSDB: Fix queries after a failed snapshot replay. #9980

## 2.31.1 / 2021-11-05

* [BUGFIX] SD: Fix a panic when the experimental discovery manager receives
  targets during a reload. #9656

## 2.31.0 / 2021-11-02

* [CHANGE] UI: Remove standard PromQL editor in favour of the codemirror-based editor. #9452
* [FEATURE] PromQL: Add trigonometric functions and `atan2` binary operator. #9239 #9248 #9515
* [FEATURE] Remote: Add support for exemplar in the remote write receiver endpoint. #9319 #9414
* [FEATURE] SD: Add PuppetDB service discovery. #8883
* [FEATURE] SD: Add Uyuni service discovery. #8190
* [FEATURE] Web: Add support for security-related HTTP headers. #9546
* [ENHANCEMENT] Azure SD: Add `proxy_url`, `follow_redirects`, `tls_config`. #9267
* [ENHANCEMENT] Backfill: Add `--max-block-duration` in `promtool create-blocks-from rules`. #9511
* [ENHANCEMENT] Config: Print human-readable sizes with unit instead of raw numbers. #9361
* [ENHANCEMENT] HTTP: Re-enable HTTP/2. #9398
* [ENHANCEMENT] Kubernetes SD: Warn user if number of endpoints exceeds limit. #9467
* [ENHANCEMENT] OAuth2: Add TLS configuration to token requests. #9550
* [ENHANCEMENT] PromQL: Several optimizations. #9365 #9360 #9362 #9552
* [ENHANCEMENT] PromQL: Make aggregations deterministic in instant queries. #9459
* [ENHANCEMENT] Rules: Add the ability to limit number of alerts or series. #9260 #9541
* [ENHANCEMENT] SD: Experimental discovery manager to avoid restarts upon reload. Disabled by default, enable with flag `--enable-feature=new-service-discovery-manager`. #9349 #9537
* [ENHANCEMENT] UI: Debounce timerange setting changes. #9359
* [BUGFIX] Backfill: Apply rule labels after query labels. #9421
* [BUGFIX] Scrape: Resolve conflicts between multiple exported label prefixes. #9479 #9518
* [BUGFIX] Scrape: Restart scrape loops when `__scrape_interval__` is changed. #9551
* [BUGFIX] TSDB: Fix memory leak in samples deletion. #9151
* [BUGFIX] UI: Use consistent margin-bottom for all alert kinds. #9318

## 2.30.4 / 2021-12-09

* [BUGFIX] TSDB: Fix queries after a failed snapshot replay. #9980

## 2.30.3 / 2021-10-05

* [BUGFIX] TSDB: Fix panic on failed snapshot replay. #9438
* [BUGFIX] TSDB: Don't fail snapshot replay with exemplar storage disabled when the snapshot contains exemplars. #9438

## 2.30.2 / 2021-10-01

* [BUGFIX] TSDB: Don't error on overlapping m-mapped chunks during WAL replay. #9381

## 2.30.1 / 2021-09-28

* [ENHANCEMENT] Remote Write: Redact remote write URL when used for metric label. #9383
* [ENHANCEMENT] UI: Redact remote write URL and proxy URL passwords in the `/config` page. #9408
* [BUGFIX] promtool rules backfill: Prevent creation of data before the start time. #9339
* [BUGFIX] promtool rules backfill: Do not query after the end time. #9340
* [BUGFIX] Azure SD: Fix panic when no computername is set. #9387

## 2.30.0 / 2021-09-14

* [FEATURE] **experimental** TSDB: Snapshot in-memory chunks on shutdown for faster restarts. Behind `--enable-feature=memory-snapshot-on-shutdown` flag. #7229
* [FEATURE] **experimental** Scrape: Configure scrape interval and scrape timeout via relabeling using `__scrape_interval__` and `__scrape_timeout__` labels respectively. #8911
* [FEATURE] Scrape: Add `scrape_timeout_seconds` and `scrape_sample_limit` metric. Behind `--enable-feature=extra-scrape-metrics` flag to avoid additional cardinality by default. #9247 #9295
* [ENHANCEMENT] Scrape: Add `--scrape.timestamp-tolerance` flag to adjust scrape timestamp tolerance when enabled via `--scrape.adjust-timestamps`. #9283
* [ENHANCEMENT] Remote Write: Improve throughput when sending exemplars. #8921
* [ENHANCEMENT] TSDB: Optimise WAL loading by removing extra map and caching min-time #9160
* [ENHANCEMENT] promtool: Speed up checking for duplicate rules. #9262/#9306
* [ENHANCEMENT] Scrape: Reduce allocations when parsing the metrics. #9299
* [ENHANCEMENT] docker_sd: Support host network mode #9125
* [BUGFIX] Exemplars: Fix panic when resizing exemplar storage from 0 to a non-zero size. #9286
* [BUGFIX] TSDB: Correctly decrement `prometheus_tsdb_head_active_appenders` when the append has no samples. #9230
* [BUGFIX] promtool rules backfill: Return 1 if backfill was unsuccessful. #9303
* [BUGFIX] promtool rules backfill: Avoid creation of overlapping blocks. #9324
* [BUGFIX] config: Fix a panic when reloading configuration with a `null` relabel action. #9224

## 2.29.2 / 2021-08-27

* [BUGFIX] Fix Kubernetes SD failing to discover Ingress in Kubernetes v1.22. #9205
* [BUGFIX] Fix data race in loading write-ahead-log (WAL). #9259

## 2.29.1 / 2021-08-11

* [BUGFIX] tsdb: align atomically accessed int64 to prevent panic in 32-bit
  archs. #9192

## 2.29.0 / 2021-08-11

Note for macOS users: Due to [changes in the upcoming Go 1.17](https://tip.golang.org/doc/go1.17#darwin),
this is the last Prometheus release that supports macOS 10.12 Sierra.

* [CHANGE] Promote `--storage.tsdb.allow-overlapping-blocks` flag to stable. #9117
* [CHANGE] Promote `--storage.tsdb.retention.size` flag to stable. #9004
* [FEATURE] Add Kuma service discovery. #8844
* [FEATURE] Add `present_over_time` PromQL function. #9097
* [FEATURE] Allow configuring exemplar storage via file and make it reloadable. #8974
* [FEATURE] UI: Allow selecting time range with mouse drag. #8977
* [FEATURE] promtool: Add feature flags flag `--enable-feature`. #8958
* [FEATURE] promtool: Add file_sd file validation. #8950
* [ENHANCEMENT] Reduce blocking of outgoing remote write requests from series garbage collection. #9109
* [ENHANCEMENT] Improve write-ahead-log decoding performance. #9106
* [ENHANCEMENT] Improve append performance in TSDB by reducing mutexes usage. #9061
* [ENHANCEMENT] Allow configuring `max_samples_per_send` for remote write metadata. #8959
* [ENHANCEMENT] Add `__meta_gce_interface_ipv4_<name>` meta label to GCE discovery. #8978
* [ENHANCEMENT] Add `__meta_ec2_availability_zone_id` meta label to EC2 discovery. #8896
* [ENHANCEMENT] Add `__meta_azure_machine_computer_name` meta label to Azure discovery. #9112
* [ENHANCEMENT] Add `__meta_hetzner_hcloud_labelpresent_<labelname>` meta label to Hetzner discovery. #9028
* [ENHANCEMENT] promtool: Add compaction efficiency to `promtool tsdb analyze` reports. #8940
* [ENHANCEMENT] promtool: Allow configuring max block duration for backfilling via `--max-block-duration` flag. #8919
* [ENHANCEMENT] UI: Add sorting and filtering to flags page. #8988
* [ENHANCEMENT] UI: Improve alerts page rendering performance. #9005
* [BUGFIX] Log when total symbol size exceeds 2^32 bytes, causing compaction to fail, and skip compaction. #9104
* [BUGFIX] Fix incorrect `target_limit` reloading of zero value. #9120
* [BUGFIX] Fix head GC and pending readers race condition. #9081
* [BUGFIX] Fix timestamp handling in OpenMetrics parser. #9008
* [BUGFIX] Fix potential duplicate metrics in `/federate` endpoint when specifying multiple matchers. #8885
* [BUGFIX] Fix server configuration and validation for authentication via client cert. #9123
* [BUGFIX] Allow `start` and `end` again as label names in PromQL queries. They were disallowed since the introduction of @ timestamp feature. #9119

## 2.28.1 / 2021-07-01

* [BUGFIX]: HTTP SD: Allow `charset` specification in `Content-Type` header. #8981
* [BUGFIX]: HTTP SD: Fix handling of disappeared target groups. #9019
* [BUGFIX]: Fix incorrect log-level handling after moving to go-kit/log. #9021

## 2.28.0 / 2021-06-21

* [CHANGE] UI: Make the new experimental PromQL editor the default. #8925
* [FEATURE] Linode SD: Add Linode service discovery. #8846
* [FEATURE] HTTP SD: Add generic HTTP-based service discovery. #8839
* [FEATURE] Kubernetes SD: Allow configuring API Server access via a kubeconfig file. #8811
* [FEATURE] UI: Add exemplar display support to the graphing interface. #8832 #8945 #8929
* [FEATURE] Consul SD: Add namespace support for Consul Enterprise. #8900
* [ENHANCEMENT] Promtool: Allow silencing output when importing / backfilling data. #8917
* [ENHANCEMENT] Consul SD: Support reading tokens from file. #8926
* [ENHANCEMENT] Rules: Add a new `.ExternalURL` alert field templating variable, containing the external URL of the Prometheus server. #8878
* [ENHANCEMENT] Scrape: Add experimental `body_size_limit` scrape configuration setting to limit the allowed response body size for target scrapes. #8833 #8886
* [ENHANCEMENT] Kubernetes SD: Add ingress class name label for ingress discovery. #8916
* [ENHANCEMENT] UI: Show a startup screen with progress bar when the TSDB is not ready yet. #8662 #8908 #8909 #8946
* [ENHANCEMENT] SD: Add a target creation failure counter `prometheus_target_sync_failed_total` and improve target creation failure handling. #8786
* [ENHANCEMENT] TSDB: Improve validation of exemplar label set length. #8816
* [ENHANCEMENT] TSDB: Add a `prometheus_tsdb_clean_start` metric that indicates whether a TSDB lockfile from a previous run still existed upon startup. #8824
* [BUGFIX] UI: In the experimental PromQL editor, fix autocompletion and parsing for special float values and improve series metadata fetching. #8856
* [BUGFIX] TSDB: When merging chunks, split resulting chunks if they would contain more than the maximum of 120 samples. #8582
* [BUGFIX] SD: Fix the computation of the `prometheus_sd_discovered_targets` metric when using multiple service discoveries. #8828

## 2.27.1 / 2021-05-18

This release contains a bug fix for a security issue in the API endpoint. An
attacker can craft a special URL that redirects a user to any endpoint via an
HTTP 302 response. See the [security advisory][GHSA-vx57-7f4q-fpc7] for more details.

[GHSA-vx57-7f4q-fpc7]:https://github.com/prometheus/prometheus/security/advisories/GHSA-vx57-7f4q-fpc7

This vulnerability has been reported by Aaron Devaney from MDSec.

* [BUGFIX] SECURITY: Fix arbitrary redirects under the /new endpoint (CVE-2021-29622)

## 2.27.0 / 2021-05-12

* [CHANGE] Remote write: Metric `prometheus_remote_storage_samples_bytes_total` renamed to `prometheus_remote_storage_bytes_total`. #8296
* [FEATURE] Promtool: Retroactive rule evaluation functionality. #7675
* [FEATURE] Configuration: Environment variable expansion for external labels. Behind `--enable-feature=expand-external-labels` flag. #8649
* [FEATURE] TSDB: Add a flag(`--storage.tsdb.max-block-chunk-segment-size`) to control the max chunks file size of the blocks for small Prometheus instances. #8478
* [FEATURE] UI: Add a dark theme. #8604
* [FEATURE] AWS Lightsail Discovery: Add AWS Lightsail Discovery. #8693
* [FEATURE] Docker Discovery: Add Docker Service Discovery. #8629
* [FEATURE] OAuth: Allow OAuth 2.0 to be used anywhere an HTTP client is used. #8761
* [FEATURE] Remote Write: Send exemplars via remote write. Experimental and disabled by default. #8296
* [ENHANCEMENT] Digital Ocean Discovery: Add `__meta_digitalocean_vpc` label. #8642
* [ENHANCEMENT] Scaleway Discovery: Read Scaleway secret from a file. #8643
* [ENHANCEMENT] Scrape: Add configurable limits for label size and count. #8777
* [ENHANCEMENT] UI: Add 16w and 26w time range steps. #8656
* [ENHANCEMENT] Templating: Enable parsing strings in `humanize` functions. #8682
* [BUGFIX] UI: Provide errors instead of blank page on TSDB Status Page. #8654 #8659
* [BUGFIX] TSDB: Do not panic when writing very large records to the WAL. #8790
* [BUGFIX] TSDB: Avoid panic when mmapped memory is referenced after the file is closed. #8723
* [BUGFIX] Scaleway Discovery: Fix nil pointer dereference. #8737
* [BUGFIX] Consul Discovery: Restart no longer required after config update with no targets. #8766

## 2.26.0 / 2021-03-31

Prometheus is now built and supporting Go 1.16 (#8544). This reverts the memory release pattern added in Go 1.12. This makes common RSS usage metrics showing more accurate number for actual memory used by Prometheus. You can read more details [here](https://www.bwplotka.dev/2019/golang-memory-monitoring/).

Note that from this release Prometheus is using Alertmanager v2 by default.

* [CHANGE] Alerting: Using Alertmanager v2 API by default. #8626
* [CHANGE] Prometheus/Promtool: As agreed on dev summit, binaries are now printing help and usage to stdout instead of stderr. #8542
* [FEATURE] Remote: Add support for AWS SigV4 auth method for remote_write. #8509
* [FEATURE] Scaleway Discovery: Add Scaleway Service Discovery. #8555
* [FEATURE] PromQL: Allow negative offsets. Behind `--enable-feature=promql-negative-offset` flag. #8487
* [FEATURE] **experimental** Exemplars: Add in-memory storage for exemplars. Behind `--enable-feature=exemplar-storage` flag. #6635
* [FEATURE] UI: Add advanced auto-completion, syntax highlighting and linting to graph page query input. #8634
* [ENHANCEMENT] Digital Ocean Discovery: Add `__meta_digitalocean_image` label. #8497
* [ENHANCEMENT] PromQL: Add `last_over_time`, `sgn`, `clamp` functions. #8457
* [ENHANCEMENT] Scrape: Add support for specifying type of Authorization header credentials with Bearer by default. #8512
* [ENHANCEMENT] Scrape: Add `follow_redirects` option to scrape configuration. #8546
* [ENHANCEMENT] Remote: Allow retries on HTTP 429 response code for remote_write. Disabled by default. See [configuration docs](https://prometheus.io/docs/prometheus/latest/configuration/configuration/#remote_write) for details. #8237 #8477
* [ENHANCEMENT] Remote: Allow configuring custom headers for remote_read. See [configuration docs](https://prometheus.io/docs/prometheus/latest/configuration/configuration/#remote_read) for details. #8516
* [ENHANCEMENT] UI: Hitting Enter now triggers new query. #8581
* [ENHANCEMENT] UI: Better handling of long rule and names on the `/rules` and `/targets` pages. #8608 #8609
* [ENHANCEMENT] UI: Add collapse/expand all button on the `/targets` page. #8486
* [BUGFIX] TSDB: Eager deletion of removable blocks on every compaction, saving disk peak space usage. #8007
* [BUGFIX] PromQL: Fix parser support for special characters like`炬`. #8517
* [BUGFIX] Rules: Update rule health for append/commit fails. #8619

## 2.25.2 / 2021-03-16

* [BUGFIX] Fix the ingestion of scrapes when the wall clock changes, e.g. on suspend. #8601

## 2.25.1 / 2021-03-14

* [BUGFIX] Fix a crash in `promtool` when a subquery with default resolution is used. #8569
* [BUGFIX] Fix a bug that could return duplicate datapoints in queries. #8591
* [BUGFIX] Fix crashes with arm64 when compiled with go1.16. #8593

## 2.25.0 / 2021-02-17

This release includes a new `--enable-feature=` flag that enables
experimental features. Such features might be changed or removed in the future.

In the next minor release (2.26), Prometheus will use the Alertmanager API v2.
It will be done by defaulting `alertmanager_config.api_version` to `v2`.
Alertmanager API v2 was released in Alertmanager v0.16.0 (released in January
2019).

* [FEATURE] **experimental** API: Accept remote_write requests. Behind the --enable-feature=remote-write-receiver flag. #8424
* [FEATURE] **experimental** PromQL: Add `@ <timestamp>` modifier. Behind the --enable-feature=promql-at-modifier flag. #8121 #8436 #8425
* [ENHANCEMENT] Add optional name property to testgroup for better test failure output. #8440
* [ENHANCEMENT] Add warnings into React Panel on the Graph page. #8427
* [ENHANCEMENT] TSDB: Increase the number of buckets for the compaction duration metric. #8342
* [ENHANCEMENT] Remote: Allow passing along custom remote_write HTTP headers. #8416
* [ENHANCEMENT] Mixins: Scope grafana configuration. #8332
* [ENHANCEMENT] Kubernetes SD: Add endpoint labels metadata. #8273
* [ENHANCEMENT] UI: Expose total number of label pairs in head in TSDB stats page. #8343
* [ENHANCEMENT] TSDB: Reload blocks every minute, to detect new blocks and enforce retention more often. #8340
* [BUGFIX] API: Fix global URL when external address has no port. #8359
* [BUGFIX] Backfill: Fix error message handling. #8432
* [BUGFIX] Backfill: Fix "add sample: out of bounds" error when series span an entire block. #8476
* [BUGFIX] Deprecate unused flag --alertmanager.timeout. #8407
* [BUGFIX] Mixins: Support remote-write metrics renamed in v2.23 in alerts. #8423
* [BUGFIX] Remote: Fix garbage collection of dropped series in remote write. #8387
* [BUGFIX] Remote: Log recoverable remote write errors as warnings. #8412
* [BUGFIX] TSDB: Remove pre-2.21 temporary blocks on start. #8353.
* [BUGFIX] UI: Fix duplicated keys on /targets page. #8456
* [BUGFIX] UI: Fix label name leak into class name. #8459

## 2.24.1 / 2021-01-20

* [ENHANCEMENT] Cache basic authentication results to significantly improve performance of HTTP endpoints (via an update of prometheus/exporter-toolkit).
* [BUGFIX] Prevent user enumeration by timing requests sent to authenticated HTTP endpoints (via an update of prometheus/exporter-toolkit).

## 2.24.0 / 2021-01-06

* [FEATURE] Add TLS and basic authentication to HTTP endpoints. #8316
* [FEATURE] promtool: Add `check web-config` subcommand to check web config files. #8319
* [FEATURE] promtool: Add `tsdb create-blocks-from openmetrics` subcommand to backfill metrics data from an OpenMetrics file. #8084
* [ENHANCEMENT] HTTP API: Fast-fail queries with only empty matchers. #8288
* [ENHANCEMENT] HTTP API: Support matchers for labels API. #8301
* [ENHANCEMENT] promtool: Improve checking of URLs passed on the command line. #7956
* [ENHANCEMENT] SD: Expose IPv6 as a label in EC2 SD. #7086
* [ENHANCEMENT] SD: Reuse EC2 client, reducing frequency of requesting credentials. #8311
* [ENHANCEMENT] TSDB: Add logging when compaction takes more than the block time range. #8151
* [ENHANCEMENT] TSDB: Avoid unnecessary GC runs after compaction. #8276
* [BUGFIX] HTTP API: Avoid double-closing of channel when quitting multiple times via HTTP. #8242
* [BUGFIX] SD: Ignore CNAME records in DNS SD to avoid spurious `Invalid SRV record` warnings. #8216
* [BUGFIX] SD: Avoid config error triggered by valid label selectors in Kubernetes SD. #8285

## 2.23.0 / 2020-11-26

* [CHANGE] UI: Make the React UI default. #8142
* [CHANGE] Remote write: The following metrics were removed/renamed in remote write. #6815
  * `prometheus_remote_storage_succeeded_samples_total` was removed and `prometheus_remote_storage_samples_total` was introduced for all the samples attempted to send.
  * `prometheus_remote_storage_sent_bytes_total` was removed and replaced with `prometheus_remote_storage_samples_bytes_total` and `prometheus_remote_storage_metadata_bytes_total`.
  * `prometheus_remote_storage_failed_samples_total` -> `prometheus_remote_storage_samples_failed_total` .
  * `prometheus_remote_storage_retried_samples_total` -> `prometheus_remote_storage_samples_retried_total`.
  * `prometheus_remote_storage_dropped_samples_total` -> `prometheus_remote_storage_samples_dropped_total`.
  * `prometheus_remote_storage_pending_samples` -> `prometheus_remote_storage_samples_pending`.
* [CHANGE] Remote: Do not collect non-initialized timestamp metrics. #8060
* [FEATURE] [EXPERIMENTAL] Remote write: Allow metric metadata to be propagated via remote write. The following new metrics were introduced: `prometheus_remote_storage_metadata_total`, `prometheus_remote_storage_metadata_failed_total`, `prometheus_remote_storage_metadata_retried_total`, `prometheus_remote_storage_metadata_bytes_total`. #6815
* [ENHANCEMENT] Remote write: Added a metric `prometheus_remote_storage_max_samples_per_send` for remote write. #8102
* [ENHANCEMENT] TSDB: Make the snapshot directory name always the same length. #8138
* [ENHANCEMENT] TSDB: Create a checkpoint only once at the end of all head compactions. #8067
* [ENHANCEMENT] TSDB: Avoid Series API from hitting the chunks. #8050
* [ENHANCEMENT] TSDB: Cache label name and last value when adding series during compactions making compactions faster. #8192
* [ENHANCEMENT] PromQL: Improved performance of Hash method making queries a bit faster. #8025
* [ENHANCEMENT] promtool: `tsdb list` now prints block sizes. #7993
* [ENHANCEMENT] promtool: Calculate mint and maxt per test avoiding unnecessary calculations. #8096
* [ENHANCEMENT] SD: Add filtering of services to Docker Swarm SD. #8074
* [BUGFIX] React UI: Fix button display when there are no panels. #8155
* [BUGFIX] PromQL: Fix timestamp() method for vector selector inside parenthesis. #8164
* [BUGFIX] PromQL: Don't include rendered expression on PromQL parse errors. #8177
* [BUGFIX] web: Fix panic with double close() of channel on calling `/-/quit/`. #8166
* [BUGFIX] TSDB: Fixed WAL corruption on partial writes within a page causing `invalid checksum` error on WAL replay. #8125
* [BUGFIX] Update config metrics `prometheus_config_last_reload_successful` and `prometheus_config_last_reload_success_timestamp_seconds` right after initial validation before starting TSDB.
* [BUGFIX] promtool: Correctly detect duplicate label names in exposition.

## 2.22.2 / 2020-11-16

* [BUGFIX] Fix race condition in syncing/stopping/reloading scrapers. #8176

## 2.22.1 / 2020-11-03

* [BUGFIX] Fix potential "mmap: invalid argument" errors in loading the head chunks, after an unclean shutdown, by performing read repairs. #8061
* [BUGFIX] Fix serving metrics and API when reloading scrape config. #8104
* [BUGFIX] Fix head chunk size calculation for size based retention. #8139

## 2.22.0 / 2020-10-07

As announced in the 2.21.0 release notes, the experimental gRPC API v2 has been
removed.

* [CHANGE] web: Remove APIv2. #7935
* [ENHANCEMENT] React UI: Implement missing TSDB head stats section. #7876
* [ENHANCEMENT] UI: Add Collapse all button to targets page. #6957
* [ENHANCEMENT] UI: Clarify alert state toggle via checkbox icon. #7936
* [ENHANCEMENT] Add `rule_group_last_evaluation_samples` and `prometheus_tsdb_data_replay_duration_seconds` metrics. #7737 #7977
* [ENHANCEMENT] Gracefully handle unknown WAL record types. #8004
* [ENHANCEMENT] Issue a warning for 64 bit systems running 32 bit binaries. #8012
* [BUGFIX] Adjust scrape timestamps to align them to the intended schedule, effectively reducing block size. Workaround for a regression in go1.14+. #7976
* [BUGFIX] promtool: Ensure alert rules are marked as restored in unit tests. #7661
* [BUGFIX] Eureka: Fix service discovery when compiled in 32-bit. #7964
* [BUGFIX] Don't do literal regex matching optimisation when case insensitive. #8013
* [BUGFIX] Fix classic UI sometimes running queries for instant query when in range query mode. #7984

## 2.21.0 / 2020-09-11

This release is built with Go 1.15, which deprecates [X.509 CommonName](https://golang.org/doc/go1.15#commonname)
in TLS certificates validation.

In the unlikely case that you use the gRPC API v2 (which is limited to TSDB
admin commands), please note that we will remove this experimental API in the
next minor release 2.22.

* [CHANGE] Disable HTTP/2 because of concerns with the Go HTTP/2 client. #7588 #7701
* [CHANGE] PromQL: `query_log_file` path is now relative to the config file. #7701
* [CHANGE] Promtool: Replace the tsdb command line tool by a promtool tsdb subcommand. #6088
* [CHANGE] Rules: Label `rule_group_iterations` metric with group name. #7823
* [FEATURE] Eureka SD: New service discovery. #3369
* [FEATURE] Hetzner SD: New service discovery. #7822
* [FEATURE] Kubernetes SD: Support Kubernetes EndpointSlices. #6838
* [FEATURE] Scrape: Add per scrape-config targets limit. #7554
* [ENHANCEMENT] Support composite durations in PromQL, config and UI, e.g. 1h30m. #7713 #7833
* [ENHANCEMENT] DNS SD: Add SRV record target and port meta labels. #7678
* [ENHANCEMENT] Docker Swarm SD: Support tasks and service without published ports. #7686
* [ENHANCEMENT] PromQL: Reduce the amount of data queried by remote read when a subquery has an offset. #7667
* [ENHANCEMENT] Promtool: Add `--time` option to query instant command. #7829
* [ENHANCEMENT] UI: Respect the `--web.page-title` parameter in the React UI. #7607
* [ENHANCEMENT] UI: Add duration, labels, annotations to alerts page in the React UI. #7605
* [ENHANCEMENT] UI: Add duration on the React UI rules page, hide annotation and labels if empty. #7606
* [BUGFIX] API: Deduplicate series in /api/v1/series. #7862
* [BUGFIX] PromQL: Drop metric name in bool comparison between two instant vectors. #7819
* [BUGFIX] PromQL: Exit with an error when time parameters can't be parsed. #7505
* [BUGFIX] Remote read: Re-add accidentally removed tracing for remote-read requests. #7916
* [BUGFIX] Rules: Detect extra fields in rule files. #7767
* [BUGFIX] Rules: Disallow overwriting the metric name in the `labels` section of recording rules. #7787
* [BUGFIX] Rules: Keep evaluation timestamp across reloads. #7775
* [BUGFIX] Scrape: Do not stop scrapes in progress during reload. #7752
* [BUGFIX] TSDB: Fix `chunks.HeadReadWriter: maxt of the files are not set` error. #7856
* [BUGFIX] TSDB: Delete blocks atomically to prevent corruption when there is a panic/crash during deletion. #7772
* [BUGFIX] Triton SD: Fix a panic when triton_sd_config is nil. #7671
* [BUGFIX] UI: Fix react UI bug with series going on and off. #7804
* [BUGFIX] UI: Fix styling bug for target labels with special names in React UI. #7902
* [BUGFIX] Web: Stop CMUX and GRPC servers even with stale connections, preventing the server to stop on SIGTERM. #7810

## 2.20.1 / 2020-08-05

* [BUGFIX] SD: Reduce the Consul watch timeout to 2m and adjust the request timeout accordingly. #7724

## 2.20.0 / 2020-07-22

This release changes WAL compression from opt-in to default. WAL compression will prevent a downgrade to v2.10 or earlier without deleting the WAL. Disable WAL compression explicitly by setting the command line flag `--no-storage.tsdb.wal-compression` if you require downgrading to v2.10 or earlier.

* [CHANGE] promtool: Changed rule numbering from 0-based to 1-based when reporting rule errors. #7495
* [CHANGE] Remote read: Added `prometheus_remote_storage_read_queries_total` counter and `prometheus_remote_storage_read_request_duration_seconds` histogram, removed `prometheus_remote_storage_remote_read_queries_total` counter.
* [CHANGE] Remote write: Added buckets for longer durations to `prometheus_remote_storage_sent_batch_duration_seconds` histogram.
* [CHANGE] TSDB: WAL compression is enabled by default. #7410
* [FEATURE] PromQL: Added `group()` aggregator. #7480
* [FEATURE] SD: Added Docker Swarm SD. #7420
* [FEATURE] SD: Added DigitalOcean SD. #7407
* [FEATURE] SD: Added Openstack config option to query alternative endpoints. #7494
* [ENHANCEMENT] Configuration: Exit early on invalid config file and signal it with exit code 2. #7399
* [ENHANCEMENT] PromQL: `without` is now a valid metric identifier. #7533
* [ENHANCEMENT] PromQL: Optimized regex label matching for literals within the pattern or as prefix/suffix. #7453 #7503
* [ENHANCEMENT] promtool: Added time range parameters for labels API in promtool. #7463
* [ENHANCEMENT] Remote write: Include samples waiting in channel in pending samples metric. Log number of dropped samples on hard shutdown. #7335
* [ENHANCEMENT] Scrape: Ingest synthetic scrape report metrics atomically with the corresponding scraped metrics. #7562
* [ENHANCEMENT] SD: Reduce timeouts for Openstack SD. #7507
* [ENHANCEMENT] SD: Use 10m timeout for Consul watches. #7423
* [ENHANCEMENT] SD: Added AMI meta label for EC2 SD. #7386
* [ENHANCEMENT] TSDB: Increment WAL corruption metric also on WAL corruption during checkpointing. #7491
* [ENHANCEMENT] TSDB: Improved query performance for high-cardinality labels. #7448
* [ENHANCEMENT] UI: Display dates as well as timestamps in status page. #7544
* [ENHANCEMENT] UI: Improved scrolling when following hash-fragment links. #7456
* [ENHANCEMENT] UI: React UI renders numbers in alerts in a more human-readable way. #7426
* [BUGFIX] API: Fixed error status code in the query API. #7435
* [BUGFIX] PromQL: Fixed `avg` and `avg_over_time` for NaN, Inf, and float64 overflows. #7346
* [BUGFIX] PromQL: Fixed off-by-one error in `histogram_quantile`. #7393
* [BUGFIX] promtool: Support extended durations in rules unit tests. #6297
* [BUGFIX] Scrape: Fix undercounting for `scrape_samples_post_metric_relabeling` in case of errors. #7342
* [BUGFIX] TSDB: Don't panic on WAL corruptions. #7550
* [BUGFIX] TSDB: Avoid leaving behind empty files in `chunks_head`, causing startup failures. #7573
* [BUGFIX] TSDB: Fixed race between compact (gc, populate) and head append causing unknown symbol error. #7560
* [BUGFIX] TSDB: Fixed unknown symbol error during head compaction. #7526
* [BUGFIX] TSDB: Fixed panic during TSDB metric registration. #7501
* [BUGFIX] TSDB: Fixed `--limit` command line flag in `tsdb` tool. #7430

## 2.19.3 / 2020-07-24

* [BUGFIX] TSDB: Don't panic on WAL corruptions. #7550
* [BUGFIX] TSDB: Avoid leaving behind empty files in chunks_head, causing startup failures. #7573

## 2.19.2 / 2020-06-26

* [BUGFIX] Remote Write: Fix panic when reloading config with modified queue parameters. #7452

## 2.19.1 / 2020-06-18

* [BUGFIX] TSDB: Fix m-map file truncation leading to unsequential files. #7414

## 2.19.0 / 2020-06-09

* [FEATURE] TSDB: Memory-map full chunks of Head (in-memory) block from disk. This reduces memory footprint and makes restarts faster. #6679
* [ENHANCEMENT] Discovery: Added discovery support for Triton global zones. #7250
* [ENHANCEMENT] Increased alert resend delay to be more tolerant towards failures. #7228
* [ENHANCEMENT] Remote Read: Added `prometheus_remote_storage_remote_read_queries_total` counter to count total number of remote read queries. #7328
* [ENHANCEMEMT] Added time range parameters for label names and label values API. #7288
* [ENHANCEMENT] TSDB: Reduced contention in isolation for high load. #7332
* [BUGFIX] PromQL: Eliminated collision while checking for duplicate labels. #7058
* [BUGFIX] React UI: Don't null out data when clicking on the current tab. #7243
* [BUGFIX] PromQL: Correctly track number of samples for a query. #7307
* [BUGFIX] PromQL: Return NaN when histogram buckets have 0 observations. #7318

## 2.18.2 / 2020-06-09

* [BUGFIX] TSDB: Fix incorrect query results when using Prometheus with remote reads configured #7361

## 2.18.1 / 2020-05-07

* [BUGFIX] TSDB: Fixed snapshot API. #7217

## 2.18.0 / 2020-05-05

* [CHANGE] Federation: Only use local TSDB for federation (ignore remote read). #7096
* [CHANGE] Rules: `rule_evaluations_total` and `rule_evaluation_failures_total` have a `rule_group` label now. #7094
* [FEATURE] Tracing: Added experimental Jaeger support #7148
* [ENHANCEMENT] TSDB: Significantly reduce WAL size kept around after a block cut. #7098
* [ENHANCEMENT] Discovery: Add `architecture` meta label for EC2. #7000
* [BUGFIX] UI: Fixed wrong MinTime reported by /status. #7182
* [BUGFIX] React UI: Fixed multiselect legend on OSX. #6880
* [BUGFIX] Remote Write: Fixed blocked resharding edge case. #7122
* [BUGFIX] Remote Write: Fixed remote write not updating on relabel configs change. #7073

## 2.17.2 / 2020-04-20

* [BUGFIX] Federation: Register federation metrics #7081
* [BUGFIX] PromQL: Fix panic in parser error handling #7132
* [BUGFIX] Rules: Fix reloads hanging when deleting a rule group that is being evaluated #7138
* [BUGFIX] TSDB: Fix a memory leak when prometheus starts with an empty TSDB WAL #7135
* [BUGFIX] TSDB: Make isolation more robust to panics in web handlers #7129 #7136

## 2.17.1 / 2020-03-26

* [BUGFIX] TSDB: Fix query performance regression that increased memory and CPU usage #7051

## 2.17.0 / 2020-03-24

This release implements isolation in TSDB. API queries and recording rules are
guaranteed to only see full scrapes and full recording rules. This comes with a
certain overhead in resource usage. Depending on the situation, there might be
some increase in memory usage, CPU usage, or query latency.

* [FEATURE] TSDB: Support isolation #6841
* [ENHANCEMENT] PromQL: Allow more keywords as metric names #6933
* [ENHANCEMENT] React UI: Add normalization of localhost URLs in targets page #6794
* [ENHANCEMENT] Remote read: Read from remote storage concurrently #6770
* [ENHANCEMENT] Rules: Mark deleted rule series as stale after a reload #6745
* [ENHANCEMENT] Scrape: Log scrape append failures as debug rather than warn #6852
* [ENHANCEMENT] TSDB: Improve query performance for queries that partially hit the head #6676
* [ENHANCEMENT] Consul SD: Expose service health as meta label #5313
* [ENHANCEMENT] EC2 SD: Expose EC2 instance lifecycle as meta label #6914
* [ENHANCEMENT] Kubernetes SD: Expose service type as meta label for K8s service role #6684
* [ENHANCEMENT] Kubernetes SD: Expose label_selector and field_selector #6807
* [ENHANCEMENT] Openstack SD: Expose hypervisor id as meta label #6962
* [BUGFIX] PromQL: Do not escape HTML-like chars in query log #6834 #6795
* [BUGFIX] React UI: Fix data table matrix values #6896
* [BUGFIX] React UI: Fix new targets page not loading when using non-ASCII characters #6892
* [BUGFIX] Remote read: Fix duplication of metrics read from remote storage with external labels #6967 #7018
* [BUGFIX] Remote write: Register WAL watcher and live reader metrics for all remotes, not just the first one #6998
* [BUGFIX] Scrape: Prevent removal of metric names upon relabeling #6891
* [BUGFIX] Scrape: Fix 'superfluous response.WriteHeader call' errors when scrape fails under some circonstances #6986
* [BUGFIX] Scrape: Fix crash when reloads are separated by two scrape intervals #7011

## 2.16.0 / 2020-02-13

* [FEATURE] React UI: Support local timezone on /graph #6692
* [FEATURE] PromQL: add absent_over_time query function #6490
* [FEATURE] Adding optional logging of queries to their own file #6520
* [ENHANCEMENT] React UI: Add support for rules page and "Xs ago" duration displays #6503
* [ENHANCEMENT] React UI: alerts page, replace filtering togglers tabs with checkboxes #6543
* [ENHANCEMENT] TSDB: Export metric for WAL write errors #6647
* [ENHANCEMENT] TSDB: Improve query performance for queries that only touch the most recent 2h of data. #6651
* [ENHANCEMENT] PromQL: Refactoring in parser errors to improve error messages #6634
* [ENHANCEMENT] PromQL: Support trailing commas in grouping opts #6480
* [ENHANCEMENT] Scrape: Reduce memory usage on reloads by reusing scrape cache #6670
* [ENHANCEMENT] Scrape: Add metrics to track bytes and entries in the metadata cache #6675
* [ENHANCEMENT] promtool: Add support for line-column numbers for invalid rules output #6533
* [ENHANCEMENT] Avoid restarting rule groups when it is unnecessary #6450
* [BUGFIX] React UI: Send cookies on fetch() on older browsers #6553
* [BUGFIX] React UI: adopt grafana flot fix for stacked graphs #6603
* [BUFGIX] React UI: broken graph page browser history so that back button works as expected #6659
* [BUGFIX] TSDB: ensure compactionsSkipped metric is registered, and log proper error if one is returned from head.Init #6616
* [BUGFIX] TSDB: return an error on ingesting series with duplicate labels #6664
* [BUGFIX] PromQL: Fix unary operator precedence #6579
* [BUGFIX] PromQL: Respect query.timeout even when we reach query.max-concurrency #6712
* [BUGFIX] PromQL: Fix string and parentheses handling in engine, which affected React UI #6612
* [BUGFIX] PromQL: Remove output labels returned by absent() if they are produced by multiple identical label matchers #6493
* [BUGFIX] Scrape: Validate that OpenMetrics input ends with `# EOF` #6505
* [BUGFIX] Remote read: return the correct error if configs can't be marshal'd to JSON #6622
* [BUGFIX] Remote write: Make remote client `Store` use passed context, which can affect shutdown timing #6673
* [BUGFIX] Remote write: Improve sharding calculation in cases where we would always be consistently behind by tracking pendingSamples #6511
* [BUGFIX] Ensure prometheus_rule_group metrics are deleted when a rule group is removed #6693

## 2.15.2 / 2020-01-06

* [BUGFIX] TSDB: Fixed support for TSDB blocks built with Prometheus before 2.1.0. #6564
* [BUGFIX] TSDB: Fixed block compaction issues on Windows. #6547

## 2.15.1 / 2019-12-25

* [BUGFIX] TSDB: Fixed race on concurrent queries against same data. #6512

## 2.15.0 / 2019-12-23

* [CHANGE] Discovery: Removed `prometheus_sd_kubernetes_cache_*` metrics. Additionally `prometheus_sd_kubernetes_workqueue_latency_seconds` and `prometheus_sd_kubernetes_workqueue_work_duration_seconds` metrics now show correct values in seconds. #6393
* [CHANGE] Remote write: Changed `query` label on `prometheus_remote_storage_*` metrics to `remote_name` and `url`. #6043
* [FEATURE] API: Added new endpoint for exposing per metric metadata `/metadata`. #6420 #6442
* [ENHANCEMENT] TSDB: Significantly reduced memory footprint of loaded TSDB blocks. #6418 #6461
* [ENHANCEMENT] TSDB: Significantly optimized what we buffer during compaction which should result in lower memory footprint during compaction. #6422 #6452 #6468 #6475
* [ENHANCEMENT] TSDB: Improve replay latency. #6230
* [ENHANCEMENT] TSDB: WAL size is now used for size based retention calculation. #5886
* [ENHANCEMENT] Remote read: Added query grouping and range hints to the remote read request #6401
* [ENHANCEMENT] Remote write: Added `prometheus_remote_storage_sent_bytes_total` counter per queue. #6344
* [ENHANCEMENT] promql: Improved PromQL parser performance. #6356
* [ENHANCEMENT] React UI: Implemented missing pages like `/targets` #6276, TSDB status page #6281 #6267 and many other fixes and performance improvements.
* [ENHANCEMENT] promql: Prometheus now accepts spaces between time range and square bracket. e.g `[ 5m]` #6065
* [BUGFIX] Config: Fixed alertmanager configuration to not miss targets when configurations are similar. #6455
* [BUGFIX] Remote write: Value of `prometheus_remote_storage_shards_desired` gauge shows raw value of desired shards and it's updated correctly. #6378
* [BUGFIX] Rules: Prometheus now fails the evaluation of rules and alerts where metric results collide with labels specified in `labels` field. #6469
* [BUGFIX] API: Targets Metadata API `/targets/metadata` now accepts empty `match_targets` parameter as in the spec. #6303

## 2.14.0 / 2019-11-11

* [SECURITY/BUGFIX] UI: Ensure warnings from the API are escaped. #6279
* [FEATURE] API: `/api/v1/status/runtimeinfo` and `/api/v1/status/buildinfo` endpoints added for use by the React UI. #6243
* [FEATURE] React UI: implement the new experimental React based UI. #5694 and many more
  * Can be found by under `/new`.
  * Not all pages are implemented yet.
* [FEATURE] Status: Cardinality statistics added to the Runtime & Build Information page. #6125
* [ENHANCEMENT/BUGFIX] Remote write: fix delays in remote write after a compaction. #6021
* [ENHANCEMENT] UI: Alerts can be filtered by state. #5758
* [BUGFIX] API: lifecycle endpoints return 403 when not enabled. #6057
* [BUGFIX] Build: Fix Solaris build. #6149
* [BUGFIX] Promtool: Remove false duplicate rule warnings when checking rule files with alerts. #6270
* [BUGFIX] Remote write: restore use of deduplicating logger in remote write. #6113
* [BUGFIX] Remote write: do not reshard when unable to send samples. #6111
* [BUGFIX] Service discovery: errors are no longer logged on context cancellation. #6116, #6133
* [BUGFIX] UI: handle null response from API properly. #6071

## 2.13.1 / 2019-10-16

* [BUGFIX] Fix panic in ARM builds of Prometheus. #6110
* [BUGFIX] promql: fix potential panic in the query logger. #6094
* [BUGFIX] Multiple errors of http: superfluous response.WriteHeader call in the logs. #6145

## 2.13.0 / 2019-10-04

* [SECURITY/BUGFIX] UI: Fix a Stored DOM XSS vulnerability with query history [CVE-2019-10215](http://cve.mitre.org/cgi-bin/cvename.cgi?name=CVE-2019-10215). #6098
* [CHANGE] Metrics: renamed prometheus_sd_configs_failed_total to prometheus_sd_failed_configs and changed to Gauge #5254
* [ENHANCEMENT] Include the tsdb tool in builds. #6089
* [ENHANCEMENT] Service discovery: add new node address types for kubernetes. #5902
* [ENHANCEMENT] UI: show warnings if query have returned some warnings. #5964
* [ENHANCEMENT] Remote write: reduce memory usage of the series cache. #5849
* [ENHANCEMENT] Remote read: use remote read streaming to reduce memory usage. #5703
* [ENHANCEMENT] Metrics: added metrics for remote write max/min/desired shards to queue manager. #5787
* [ENHANCEMENT] Promtool: show the warnings during label query. #5924
* [ENHANCEMENT] Promtool: improve error messages when parsing bad rules. #5965
* [ENHANCEMENT] Promtool: more promlint rules. #5515
* [BUGFIX] Promtool: fix recording inconsistency due to duplicate labels. #6026
* [BUGFIX] UI: fixes service-discovery view when accessed from unhealthy targets. #5915
* [BUGFIX] Metrics format: OpenMetrics parser crashes on short input. #5939
* [BUGFIX] UI: avoid truncated Y-axis values. #6014

## 2.12.0 / 2019-08-17

* [FEATURE] Track currently active PromQL queries in a log file. #5794
* [FEATURE] Enable and provide binaries for `mips64` / `mips64le` architectures. #5792
* [ENHANCEMENT] Improve responsiveness of targets web UI and API endpoint. #5740
* [ENHANCEMENT] Improve remote write desired shards calculation. #5763
* [ENHANCEMENT] Flush TSDB pages more precisely. tsdb#660
* [ENHANCEMENT] Add `prometheus_tsdb_retention_limit_bytes` metric. tsdb#667
* [ENHANCEMENT] Add logging during TSDB WAL replay on startup. tsdb#662
* [ENHANCEMENT] Improve TSDB memory usage. tsdb#653, tsdb#643, tsdb#654, tsdb#642, tsdb#627
* [BUGFIX] Check for duplicate label names in remote read. #5829
* [BUGFIX] Mark deleted rules' series as stale on next evaluation. #5759
* [BUGFIX] Fix JavaScript error when showing warning about out-of-sync server time. #5833
* [BUGFIX] Fix `promtool test rules` panic when providing empty `exp_labels`. #5774
* [BUGFIX] Only check last directory when discovering checkpoint number. #5756
* [BUGFIX] Fix error propagation in WAL watcher helper functions. #5741
* [BUGFIX] Correctly handle empty labels from alert templates. #5845

## 2.11.2 / 2019-08-14

* [BUGFIX/SECURITY] Fix a Stored DOM XSS vulnerability with query history. #5888

## 2.11.1 / 2019-07-10

* [BUGFIX] Fix potential panic when prometheus is watching multiple zookeeper paths. #5749

## 2.11.0 / 2019-07-09

* [CHANGE] Remove `max_retries` from queue_config (it has been unused since rewriting remote-write to utilize the write-ahead-log). #5649
* [CHANGE] The meta file `BlockStats` no longer holds size information. This is now dynamically calculated and kept in memory. It also includes the meta file size which was not included before. tsdb#637
* [CHANGE] Renamed metric from `prometheus_tsdb_wal_reader_corruption_errors` to `prometheus_tsdb_wal_reader_corruption_errors_total`. tsdb#622
* [FEATURE] Add option to use Alertmanager API v2. #5482
* [FEATURE] Added `humanizePercentage` function for templates. #5670
* [FEATURE] Include InitContainers in Kubernetes Service Discovery. #5598
* [FEATURE] Provide option to compress WAL records using Snappy. [#609](https://github.com/prometheus/tsdb/pull/609)
* [ENHANCEMENT] Create new clean segment when starting the WAL. tsdb#608
* [ENHANCEMENT] Reduce allocations in PromQL aggregations. #5641
* [ENHANCEMENT] Add storage warnings to LabelValues and LabelNames API results. #5673
* [ENHANCEMENT] Add `prometheus_http_requests_total` metric. #5640
* [ENHANCEMENT] Enable openbsd/arm build. #5696
* [ENHANCEMENT] Remote-write allocation improvements. #5614
* [ENHANCEMENT] Query performance improvement: Efficient iteration and search in HashForLabels and HashWithoutLabels. #5707
* [ENHANCEMENT] Allow injection of arbitrary headers in promtool. #4389
* [ENHANCEMENT] Allow passing `external_labels` in alert unit tests groups. #5608
* [ENHANCEMENT] Allows globs for rules when unit testing. #5595
* [ENHANCEMENT] Improved postings intersection matching. tsdb#616
* [ENHANCEMENT] Reduced disk usage for WAL for small setups. tsdb#605
* [ENHANCEMENT] Optimize queries using regexp for set lookups. tsdb#602
* [BUGFIX] resolve race condition in maxGauge. #5647
* [BUGFIX] Fix ZooKeeper connection leak. #5675
* [BUGFIX] Improved atomicity of .tmp block replacement during compaction for usual case. tsdb#636
* [BUGFIX] Fix "unknown series references" after clean shutdown. tsdb#623
* [BUGFIX] Re-calculate block size when calling `block.Delete`. tsdb#637
* [BUGFIX] Fix unsafe snapshots with head block. tsdb#641
* [BUGFIX] `prometheus_tsdb_compactions_failed_total` is now incremented on any compaction failure. tsdb#613

## 2.10.0 / 2019-05-25

* [CHANGE/BUGFIX] API: Encode alert values as string to correctly represent Inf/NaN. #5582
* [FEATURE] Template expansion: Make external labels available as `$externalLabels` in alert and console template expansion. #5463
* [FEATURE] TSDB: Add `prometheus_tsdb_wal_segment_current` metric for the WAL segment index that TSDB is currently writing to. tsdb#601
* [FEATURE] Scrape: Add `scrape_series_added` per-scrape metric. #5546
* [ENHANCEMENT] Discovery/kubernetes: Add labels `__meta_kubernetes_endpoint_node_name` and `__meta_kubernetes_endpoint_hostname`. #5571
* [ENHANCEMENT] Discovery/azure: Add label `__meta_azure_machine_public_ip`. #5475
* [ENHANCEMENT] TSDB: Simplify mergedPostings.Seek, resulting in better performance if there are many posting lists. tsdb#595
* [ENHANCEMENT] Log filesystem type on startup. #5558
* [ENHANCEMENT] Cmd/promtool: Use POST requests for Query and QueryRange. client_golang#557
* [ENHANCEMENT] Web: Sort alerts by group name. #5448
* [ENHANCEMENT] Console templates: Add convenience variables `$rawParams`, `$params`, `$path`. #5463
* [BUGFIX] TSDB: Don't panic when running out of disk space and recover nicely from the condition. tsdb#582
* [BUGFIX] TSDB: Correctly handle empty labels. tsdb#594
* [BUGFIX] TSDB: Don't crash on an unknown tombstone reference. tsdb#604
* [BUGFIX] Storage/remote: Remove queue-manager specific metrics if queue no longer exists. #5445 #5485 #5555
* [BUGFIX] PromQL: Correctly display `{__name__="a"}`. #5552
* [BUGFIX] Discovery/kubernetes: Use `service` rather than `ingress` as the name for the service workqueue. #5520
* [BUGFIX] Discovery/azure: Don't panic on a VM with a public IP. #5587
* [BUGFIX] Discovery/triton: Always read HTTP body to completion. #5596
* [BUGFIX] Web: Fixed Content-Type for js and css instead of using `/etc/mime.types`. #5551

## 2.9.2 / 2019-04-24

* [BUGFIX] Make sure subquery range is taken into account for selection #5467
* [BUGFIX] Exhaust every request body before closing it #5166
* [BUGFIX] Cmd/promtool: return errors from rule evaluations #5483
* [BUGFIX] Remote Storage: string interner should not panic in release #5487
* [BUGFIX] Fix memory allocation regression in mergedPostings.Seek tsdb#586

## 2.9.1 / 2019-04-16

* [BUGFIX] Discovery/kubernetes: fix missing label sanitization #5462
* [BUGFIX] Remote_write: Prevent reshard concurrent with calling stop #5460

## 2.9.0 / 2019-04-15

This releases uses Go 1.12, which includes a change in how memory is released
to Linux. This will cause RSS to be reported as higher, however this is harmless
and the memory is available to the kernel when it needs it.

* [CHANGE/ENHANCEMENT] Update Consul to support catalog.ServiceMultipleTags. #5151
* [FEATURE] Add honor_timestamps scrape option. #5304
* [ENHANCEMENT] Discovery/kubernetes: add present labels for labels/annotations. #5443
* [ENHANCEMENT] OpenStack SD: Add ProjectID and UserID meta labels. #5431
* [ENHANCEMENT] Add GODEBUG and retention to the runtime page. #5324 #5322
* [ENHANCEMENT] Add support for POSTing to /series endpoint. #5422
* [ENHANCEMENT] Support PUT methods for Lifecycle and Admin APIs. #5376
* [ENHANCEMENT] Scrape: Add global jitter for HA server. #5181
* [ENHANCEMENT] Check for cancellation on every step of a range evaluation. #5131
* [ENHANCEMENT] String interning for labels & values in the remote_write path. #5316
* [ENHANCEMENT] Don't lose the scrape cache on a failed scrape. #5414
* [ENHANCEMENT] Reload cert files from disk automatically. common#173
* [ENHANCEMENT] Use fixed length millisecond timestamp format for logs. common#172
* [ENHANCEMENT] Performance improvements for postings. tsdb#509 tsdb#572
* [BUGFIX] Remote Write: fix checkpoint reading. #5429
* [BUGFIX] Check if label value is valid when unmarshaling external labels from YAML. #5316
* [BUGFIX] Promparse: sort all labels when parsing. #5372
* [BUGFIX] Reload rules: copy state on both name and labels. #5368
* [BUGFIX] Exponentiation operator to drop metric name in result of operation. #5329
* [BUGFIX] Config: resolve more file paths. #5284
* [BUGFIX] Promtool: resolve relative paths in alert test files. #5336
* [BUGFIX] Set TLSHandshakeTimeout in HTTP transport. common#179
* [BUGFIX] Use fsync to be more resilient to machine crashes. tsdb#573 tsdb#578
* [BUGFIX] Keep series that are still in WAL in checkpoints. tsdb#577
* [BUGFIX] Fix output sample values for scalar-to-vector comparison operations. #5454

## 2.8.1 / 2019-03-28

* [BUGFIX] Display the job labels in `/targets` which was removed accidentally. #5406

## 2.8.0 / 2019-03-12

This release uses Write-Ahead Logging (WAL) for the remote_write API. This currently causes a slight increase in memory usage, which will be addressed in future releases.

* [CHANGE] Default time retention is used only when no size based retention is specified. These are flags where time retention is specified by the flag `--storage.tsdb.retention` and size retention by `--storage.tsdb.retention.size`. #5216
* [CHANGE] `prometheus_tsdb_storage_blocks_bytes_total` is now `prometheus_tsdb_storage_blocks_bytes`. prometheus/tsdb#506
* [FEATURE] [EXPERIMENTAL] Time overlapping blocks are now allowed; vertical compaction and vertical query merge. It is an optional feature which is controlled by the `--storage.tsdb.allow-overlapping-blocks` flag, disabled by default. prometheus/tsdb#370
* [ENHANCEMENT] Use the WAL for remote_write API. #4588
* [ENHANCEMENT] Query performance improvements. prometheus/tsdb#531
* [ENHANCEMENT] UI enhancements with upgrade to Bootstrap 4. #5226
* [ENHANCEMENT] Reduce time that Alertmanagers are in flux when reloaded. #5126
* [ENHANCEMENT] Limit number of metrics displayed on UI to 10000. #5139
* [ENHANCEMENT] (1) Remember All/Unhealthy choice on target-overview when reloading page. (2) Resize text-input area on Graph page on mouseclick. #5201
* [ENHANCEMENT] In `histogram_quantile` merge buckets with equivalent le values. #5158.
* [ENHANCEMENT] Show list of offending labels in the error message in many-to-many scenarios. #5189
* [ENHANCEMENT] Show `Storage Retention` criteria in effect on `/status` page. #5322
* [BUGFIX] Fix sorting of rule groups. #5260
* [BUGFIX] Fix support for password_file and bearer_token_file in Kubernetes SD. #5211
* [BUGFIX] Scrape: catch errors when creating HTTP clients #5182. Adds new metrics:
  * `prometheus_target_scrape_pools_total`
  * `prometheus_target_scrape_pools_failed_total`
  * `prometheus_target_scrape_pool_reloads_total`
  * `prometheus_target_scrape_pool_reloads_failed_total`
* [BUGFIX] Fix panic when aggregator param is not a literal. #5290

## 2.7.2 / 2019-03-02

* [BUGFIX] `prometheus_rule_group_last_evaluation_timestamp_seconds` is now a unix timestamp. #5186

## 2.7.1 / 2019-01-31

This release has a fix for a Stored DOM XSS vulnerability that can be triggered when using the query history functionality. Thanks to Dor Tumarkin from Checkmarx for reporting it.

* [BUGFIX/SECURITY] Fix a Stored DOM XSS vulnerability with query history. #5163
* [BUGFIX] `prometheus_rule_group_last_duration_seconds` now reports seconds instead of nanoseconds. #5153
* [BUGFIX] Make sure the targets are consistently sorted in the targets page. #5161

## 2.7.0 / 2019-01-28

We're rolling back the Dockerfile changes introduced in 2.6.0. If you made changes to your docker deployment in 2.6.0, you will need to roll them back. This release also adds experimental support for disk size based retention. To accommodate that we are deprecating the flag `storage.tsdb.retention` in favour of `storage.tsdb.retention.time`. We print a warning if the flag is in use, but it will function without breaking until Prometheus 3.0.

* [CHANGE] Rollback Dockerfile to version at 2.5.0. Rollback of the breaking change introduced in 2.6.0. #5122
* [FEATURE] Add subqueries to PromQL. #4831
* [FEATURE] [EXPERIMENTAL] Add support for disk size based retention. Note that we don't consider the WAL size which could be significant and the time based retention policy also applies. #5109 prometheus/tsdb#343
* [FEATURE] Add CORS origin flag. #5011
* [ENHANCEMENT] Consul SD: Add tagged address to the discovery metadata. #5001
* [ENHANCEMENT] Kubernetes SD: Add service external IP and external name to the discovery metadata. #4940
* [ENHANCEMENT] Azure SD: Add support for Managed Identity authentication. #4590
* [ENHANCEMENT] Azure SD: Add tenant and subscription IDs to the discovery metadata. #4969
* [ENHANCEMENT] OpenStack SD: Add support for application credentials based authentication. #4968
* [ENHANCEMENT] Add metric for number of rule groups loaded. #5090
* [BUGFIX] Avoid duplicate tests for alert unit tests. #4964
* [BUGFIX] Don't depend on given order when comparing samples in alert unit testing. #5049
* [BUGFIX] Make sure the retention period doesn't overflow. #5112
* [BUGFIX] Make sure the blocks don't get very large. #5112
* [BUGFIX] Don't generate blocks with no samples. prometheus/tsdb#374
* [BUGFIX] Reintroduce metric for WAL corruptions. prometheus/tsdb#473

## 2.6.1 / 2019-01-15

* [BUGFIX] Azure SD: Fix discovery getting stuck sometimes. #5088
* [BUGFIX] Marathon SD: Use `Tasks.Ports` when `RequirePorts` is `false`. #5026
* [BUGFIX] Promtool: Fix "out-of-order sample" errors when testing rules. #5069

## 2.6.0 / 2018-12-17

* [CHANGE] Remove default flags from the container's entrypoint, run Prometheus from `/etc/prometheus` and symlink the storage directory to `/etc/prometheus/data`. #4976
* [CHANGE] Promtool: Remove the `update` command. #3839
* [FEATURE] Add JSON log format via the `--log.format` flag. #4876
* [FEATURE] API: Add /api/v1/labels endpoint to get all label names. #4835
* [FEATURE] Web: Allow setting the page's title via the `--web.ui-title` flag. #4841
* [ENHANCEMENT] Add `prometheus_tsdb_lowest_timestamp_seconds`, `prometheus_tsdb_head_min_time_seconds` and `prometheus_tsdb_head_max_time_seconds` metrics. #4888
* [ENHANCEMENT] Add `rule_group_last_evaluation_timestamp_seconds` metric. #4852
* [ENHANCEMENT] Add `prometheus_template_text_expansion_failures_total` and `prometheus_template_text_expansions_total` metrics. #4747
* [ENHANCEMENT] Set consistent User-Agent header in outgoing requests. #4891
* [ENHANCEMENT] Azure SD: Error out at load time when authentication parameters are missing. #4907
* [ENHANCEMENT] EC2 SD: Add the machine's private DNS name to the discovery metadata. #4693
* [ENHANCEMENT] EC2 SD: Add the operating system's platform to the discovery metadata. #4663
* [ENHANCEMENT] Kubernetes SD: Add the pod's phase to the discovery metadata. #4824
* [ENHANCEMENT] Kubernetes SD: Log Kubernetes messages. #4931
* [ENHANCEMENT] Promtool: Collect CPU and trace profiles. #4897
* [ENHANCEMENT] Promtool: Support writing output as JSON. #4848
* [ENHANCEMENT] Remote Read: Return available data if remote read fails partially. #4832
* [ENHANCEMENT] Remote Write: Improve queue performance. #4772
* [ENHANCEMENT] Remote Write: Add min_shards parameter to set the minimum number of shards. #4924
* [ENHANCEMENT] TSDB: Improve WAL reading. #4953
* [ENHANCEMENT] TSDB: Memory improvements. #4953
* [ENHANCEMENT] Web: Log stack traces on panic. #4221
* [ENHANCEMENT] Web UI: Add copy to clipboard button for configuration. #4410
* [ENHANCEMENT] Web UI: Support console queries at specific times. #4764
* [ENHANCEMENT] Web UI: group targets by job then instance. #4898 #4806
* [BUGFIX] Deduplicate handler labels for HTTP metrics. #4732
* [BUGFIX] Fix leaked queriers causing shutdowns to hang. #4922
* [BUGFIX] Fix configuration loading panics on nil pointer slice elements. #4942
* [BUGFIX] API: Correctly skip mismatching targets on /api/v1/targets/metadata. #4905
* [BUGFIX] API: Better rounding for incoming query timestamps. #4941
* [BUGFIX] Azure SD: Fix panic. #4867
* [BUGFIX] Console templates: Fix hover when the metric has a null value. #4906
* [BUGFIX] Discovery: Remove all targets when the scrape configuration gets empty. #4819
* [BUGFIX] Marathon SD: Fix leaked connections. #4915
* [BUGFIX] Marathon SD: Use 'hostPort' member of portMapping to construct target endpoints. #4887
* [BUGFIX] PromQL: Fix a goroutine leak in the lexer/parser. #4858
* [BUGFIX] Scrape: Pass through content-type for non-compressed output. #4912
* [BUGFIX] Scrape: Fix deadlock in the scrape's manager. #4894
* [BUGFIX] Scrape: Scrape targets at fixed intervals even after Prometheus restarts. #4926
* [BUGFIX] TSDB: Support restored snapshots including the head properly. #4953
* [BUGFIX] TSDB: Repair WAL when the last record in a segment is torn. #4953
* [BUGFIX] TSDB: Fix unclosed file readers on Windows systems. #4997
* [BUGFIX] Web: Avoid proxy to connect to the local gRPC server. #4572

## 2.5.0 / 2018-11-06

* [CHANGE] Group targets by scrape config instead of job name. #4806 #4526
* [CHANGE] Marathon SD: Various changes to adapt to Marathon 1.5+. #4499
* [CHANGE] Discovery: Split `prometheus_sd_discovered_targets` metric by scrape and notify (Alertmanager SD) as well as by section in the respective configuration. #4753
* [FEATURE] Add OpenMetrics support for scraping (EXPERIMENTAL). #4700
* [FEATURE] Add unit testing for rules. #4350
* [FEATURE] Make maximum number of samples per query configurable via `--query.max-samples` flag. #4513
* [FEATURE] Make maximum number of concurrent remote reads configurable via `--storage.remote.read-concurrent-limit` flag. #4656
* [ENHANCEMENT] Support s390x platform for Linux. #4605
* [ENHANCEMENT] API: Add `prometheus_api_remote_read_queries` metric tracking currently executed or waiting remote read API requests. #4699
* [ENHANCEMENT] Remote Read: Add `prometheus_remote_storage_remote_read_queries` metric tracking currently in-flight remote read queries. #4677
* [ENHANCEMENT] Remote Read: Reduced memory usage. #4655
* [ENHANCEMENT] Discovery: Add `prometheus_sd_discovered_targets`, `prometheus_sd_received_updates_total`, `prometheus_sd_updates_delayed_total`, and `prometheus_sd_updates_total` metrics for discovery subsystem. #4667
* [ENHANCEMENT] Discovery: Improve performance of previously slow updates of changes of targets. #4526
* [ENHANCEMENT] Kubernetes SD: Add extended metrics. #4458
* [ENHANCEMENT] OpenStack SD: Support discovering instances from all projects. #4682
* [ENHANCEMENT] OpenStack SD: Discover all interfaces. #4649
* [ENHANCEMENT] OpenStack SD: Support `tls_config` for the used HTTP client. #4654
* [ENHANCEMENT] Triton SD: Add ability to filter triton_sd targets by pre-defined groups. #4701
* [ENHANCEMENT] Web UI: Avoid browser spell-checking in expression field. #4728
* [ENHANCEMENT] Web UI: Add scrape duration and last evaluation time in targets and rules pages. #4722
* [ENHANCEMENT] Web UI: Improve rule view by wrapping lines. #4702
* [ENHANCEMENT] Rules: Error out at load time for invalid templates, rather than at evaluation time. #4537
* [ENHANCEMENT] TSDB: Add metrics for WAL operations. #4692
* [BUGFIX] Change max/min over_time to handle NaNs properly. #4386
* [BUGFIX] Check label name for `count_values` PromQL function. #4585
* [BUGFIX] Ensure that vectors and matrices do not contain identical label-sets. #4589

## 2.4.3 / 2018-10-04

* [BUGFIX] Fix panic when using custom EC2 API for SD #4672
* [BUGFIX] Fix panic when Zookeeper SD cannot connect to servers #4669
* [BUGFIX] Make the skip_head an optional parameter for snapshot API #4674

## 2.4.2 / 2018-09-21

The last release didn't have bugfix included due to a vendoring error.

* [BUGFIX] Handle WAL corruptions properly prometheus/tsdb#389
* [BUGFIX] Handle WAL migrations correctly on Windows prometheus/tsdb#392

## 2.4.1 / 2018-09-19

* [ENHANCEMENT] New TSDB metrics prometheus/tsdb#375 prometheus/tsdb#363
* [BUGFIX] Render UI correctly for Windows #4616

## 2.4.0 / 2018-09-11

This release includes multiple bugfixes and features. Further, the WAL implementation has been re-written so the storage is not forward compatible. Prometheus 2.3 storage will work on 2.4 but not vice-versa.

* [CHANGE] Reduce remote write default retries #4279
* [CHANGE] Remove /heap endpoint #4460
* [FEATURE] Persist alert 'for' state across restarts #4061
* [FEATURE] Add API providing per target metric metadata #4183
* [FEATURE] Add API providing recording and alerting rules #4318 #4501
* [ENHANCEMENT] Brand new WAL implementation for TSDB. Forwards incompatible with previous WAL.
* [ENHANCEMENT] Show rule evaluation errors in UI #4457
* [ENHANCEMENT] Throttle resends of alerts to Alertmanager #4538
* [ENHANCEMENT] Send EndsAt along with the alert to Alertmanager #4550
* [ENHANCEMENT] Limit the samples returned by remote read endpoint #4532
* [ENHANCEMENT] Limit the data read in through remote read #4239
* [ENHANCEMENT] Coalesce identical SD configurations #3912
* [ENHANCEMENT] `promtool`: Add new commands for debugging and querying #4247 #4308 #4346 #4454
* [ENHANCEMENT] Update console examples for node_exporter v0.16.0 #4208
* [ENHANCEMENT] Optimize PromQL aggregations #4248
* [ENHANCEMENT] Remote read: Add Offset to hints #4226
* [ENHANCEMENT] `consul_sd`: Add support for ServiceMeta field #4280
* [ENHANCEMENT] `ec2_sd`: Maintain order of subnet_id label #4405
* [ENHANCEMENT] `ec2_sd`: Add support for custom endpoint to support EC2 compliant APIs #4333
* [ENHANCEMENT] `ec2_sd`: Add instance_owner label #4514
* [ENHANCEMENT] `azure_sd`: Add support for VMSS discovery and multiple environments #4202 #4569
* [ENHANCEMENT] `gce_sd`: Add instance_id label #4488
* [ENHANCEMENT] Forbid rule-abiding robots from indexing #4266
* [ENHANCEMENT] Log virtual memory limits on startup #4418
* [BUGFIX] Wait for service discovery to stop before exiting #4508
* [BUGFIX] Render SD configs properly #4338
* [BUGFIX] Only add LookbackDelta to vector selectors #4399
* [BUGFIX] `ec2_sd`: Handle panic-ing nil pointer #4469
* [BUGFIX] `consul_sd`: Stop leaking connections #4443
* [BUGFIX] Use templated labels also to identify alerts #4500
* [BUGFIX] Reduce floating point errors in stddev and related functions #4533
* [BUGFIX] Log errors while encoding responses #4359

## 2.3.2 / 2018-07-12

* [BUGFIX] Fix various tsdb bugs #4369
* [BUGFIX] Reorder startup and shutdown to prevent panics. #4321
* [BUGFIX] Exit with non-zero code on error #4296
* [BUGFIX] discovery/kubernetes/ingress: fix scheme discovery #4329
* [BUGFIX] Fix race in zookeeper sd #4355
* [BUGFIX] Better timeout handling in promql #4291 #4300
* [BUGFIX] Propagate errors when selecting series from the tsdb #4136

## 2.3.1 / 2018-06-19

* [BUGFIX] Avoid infinite loop on duplicate NaN values. #4275
* [BUGFIX] Fix nil pointer deference when using various API endpoints #4282
* [BUGFIX] config: set target group source index during unmarshaling #4245
* [BUGFIX] discovery/file: fix logging #4178
* [BUGFIX] kubernetes_sd: fix namespace filtering #4285
* [BUGFIX] web: restore old path prefix behavior #4273
* [BUGFIX] web: remove security headers added in 2.3.0 #4259

## 2.3.0 / 2018-06-05

* [CHANGE] `marathon_sd`: use `auth_token` and `auth_token_file` for token-based authentication instead of `bearer_token` and `bearer_token_file` respectively.
* [CHANGE] Metric names for HTTP server metrics changed
* [FEATURE] Add query commands to promtool
* [FEATURE] Add security headers to HTTP server responses
* [FEATURE] Pass query hints via remote read API
* [FEATURE] Basic auth passwords can now be configured via file across all configuration
* [ENHANCEMENT] Optimize PromQL and API serialization for memory usage and allocations
* [ENHANCEMENT] Limit number of dropped targets in web UI
* [ENHANCEMENT] Consul and EC2 service discovery allow using server-side filtering for performance improvement
* [ENHANCEMENT] Add advanced filtering configuration to EC2 service discovery
* [ENHANCEMENT] `marathon_sd`: adds support for basic and bearer authentication, plus all other common HTTP client options (TLS config, proxy URL, etc.)
* [ENHANCEMENT] Provide machine type metadata and labels in GCE service discovery
* [ENHANCEMENT] Add pod controller kind and name to Kubernetes service discovery data
* [ENHANCEMENT] Move TSDB to flock-based log file that works with Docker containers
* [BUGFIX] Properly propagate storage errors in PromQL
* [BUGFIX] Fix path prefix for web pages
* [BUGFIX] Fix goroutine leak in Consul service discovery
* [BUGFIX] Fix races in scrape manager
* [BUGFIX] Fix OOM for very large k in PromQL topk() queries
* [BUGFIX] Make remote write more resilient to unavailable receivers
* [BUGFIX] Make remote write shutdown cleanly
* [BUGFIX] Don't leak files on errors in TSDB's tombstone cleanup
* [BUGFIX] Unary minus expressions now removes the metric name from results
* [BUGFIX] Fix bug that lead to wrong amount of samples considered for time range expressions

## 2.2.1 / 2018-03-13

* [BUGFIX] Fix data loss in TSDB on compaction
* [BUGFIX] Correctly stop timer in remote-write path
* [BUGFIX] Fix deadlock triggered by loading targets page
* [BUGFIX] Fix incorrect buffering of samples on range selection queries
* [BUGFIX] Handle large index files on windows properly

## 2.2.0 / 2018-03-08

* [CHANGE] Rename file SD mtime metric.
* [CHANGE] Send target update on empty pod IP in Kubernetes SD.
* [FEATURE] Add API endpoint for flags.
* [FEATURE] Add API endpoint for dropped targets.
* [FEATURE] Display annotations on alerts page.
* [FEATURE] Add option to skip head data when taking snapshots.
* [ENHANCEMENT] Federation performance improvement.
* [ENHANCEMENT] Read bearer token file on every scrape.
* [ENHANCEMENT] Improve typeahead on `/graph` page.
* [ENHANCEMENT] Change rule file formatting.
* [ENHANCEMENT] Set consul server default to `localhost:8500`.
* [ENHANCEMENT] Add dropped Alertmanagers to API info endpoint.
* [ENHANCEMENT] Add OS type meta label to Azure SD.
* [ENHANCEMENT] Validate required fields in SD configuration.
* [BUGFIX] Prevent stack overflow on deep recursion in TSDB.
* [BUGFIX] Correctly read offsets in index files that are greater than 4GB.
* [BUGFIX] Fix scraping behavior for empty labels.
* [BUGFIX] Drop metric name for bool modifier.
* [BUGFIX] Fix races in discovery.
* [BUGFIX] Fix Kubernetes endpoints SD for empty subsets.
* [BUGFIX] Throttle updates from SD providers, which caused increased CPU usage and allocations.
* [BUGFIX] Fix TSDB block reload issue.
* [BUGFIX] Fix PromQL printing of empty `without()`.
* [BUGFIX] Don't reset FiredAt for inactive alerts.
* [BUGFIX] Fix erroneous file version changes and repair existing data.

## 2.1.0 / 2018-01-19

* [FEATURE] New Service Discovery UI showing labels before and after relabelling.
* [FEATURE] New Admin APIs added to v1 to delete, snapshot and remove tombstones.
* [ENHANCEMENT] The graph UI autocomplete now includes your previous queries.
* [ENHANCEMENT] Federation is now much faster for large numbers of series.
* [ENHANCEMENT] Added new metrics to measure rule timings.
* [ENHANCEMENT] Rule evaluation times added to the rules UI.
* [ENHANCEMENT] Added metrics to measure modified time of file SD files.
* [ENHANCEMENT] Kubernetes SD now includes POD UID in discovery metadata.
* [ENHANCEMENT] The Query APIs now return optional stats on query execution times.
* [ENHANCEMENT] The index now no longer has the 4GiB size limit and is also smaller.
* [BUGFIX] Remote read `read_recent` option is now false by default.
* [BUGFIX] Pass the right configuration to each Alertmanager (AM) when using multiple AM configs.
* [BUGFIX] Fix not-matchers not selecting series with labels unset.
* [BUGFIX] tsdb: Fix occasional panic in head block.
* [BUGFIX] tsdb: Close files before deletion to fix retention issues on Windows and NFS.
* [BUGFIX] tsdb: Cleanup and do not retry failing compactions.
* [BUGFIX] tsdb: Close WAL while shutting down.

## 2.0.0 / 2017-11-08

This release includes a completely rewritten storage, huge performance
improvements, but also many backwards incompatible changes. For more
information, read the announcement blog post and migration guide.

<https://prometheus.io/blog/2017/11/08/announcing-prometheus-2-0/>
<https://prometheus.io/docs/prometheus/2.0/migration/>

* [CHANGE] Completely rewritten storage layer, with WAL. This is not backwards compatible with 1.x storage, and many flags have changed/disappeared.
* [CHANGE] New staleness behavior. Series now marked stale after target scrapes no longer return them, and soon after targets disappear from service discovery.
* [CHANGE] Rules files use YAML syntax now. Conversion tool added to promtool.
* [CHANGE] Removed `count_scalar`, `drop_common_labels` functions and `keep_common` modifier from PromQL.
* [CHANGE] Rewritten exposition format parser with much higher performance. The Protobuf exposition format is no longer supported.
* [CHANGE] Example console templates updated for new storage and metrics names. Examples other than node exporter and Prometheus removed.
* [CHANGE] Admin and lifecycle APIs now disabled by default, can be re-enabled via flags
* [CHANGE] Flags switched to using Kingpin, all flags are now --flagname rather than -flagname.
* [FEATURE/CHANGE] Remote read can be configured to not read data which is available locally. This is enabled by default.
* [FEATURE] Rules can be grouped now. Rules within a rule group are executed sequentially.
* [FEATURE] Added experimental GRPC apis
* [FEATURE] Add timestamp() function to PromQL.
* [ENHANCEMENT] Remove remote read from the query path if no remote storage is configured.
* [ENHANCEMENT] Bump Consul HTTP client timeout to not match the Consul SD watch timeout.
* [ENHANCEMENT] Go-conntrack added to provide HTTP connection metrics.
* [BUGFIX] Fix connection leak in Consul SD.

## 1.8.2 / 2017-11-04

* [BUGFIX] EC2 service discovery: Do not crash if tags are empty.

## 1.8.1 / 2017-10-19

* [BUGFIX] Correctly handle external labels on remote read endpoint

## 1.8.0 / 2017-10-06

* [CHANGE] Rule links link to the _Console_ tab rather than the _Graph_ tab to
  not trigger expensive range queries by default.
* [FEATURE] Ability to act as a remote read endpoint for other Prometheus
  servers.
* [FEATURE] K8s SD: Support discovery of ingresses.
* [FEATURE] Consul SD: Support for node metadata.
* [FEATURE] Openstack SD: Support discovery of hypervisors.
* [FEATURE] Expose current Prometheus config via `/status/config`.
* [FEATURE] Allow to collapse jobs on `/targets` page.
* [FEATURE] Add `/-/healthy` and `/-/ready` endpoints.
* [FEATURE] Add color scheme support to console templates.
* [ENHANCEMENT] Remote storage connections use HTTP keep-alive.
* [ENHANCEMENT] Improved logging about remote storage.
* [ENHANCEMENT] Relaxed URL validation.
* [ENHANCEMENT] Openstack SD: Handle instances without IP.
* [ENHANCEMENT] Make remote storage queue manager configurable.
* [ENHANCEMENT] Validate metrics returned from remote read.
* [ENHANCEMENT] EC2 SD: Set a default region.
* [ENHANCEMENT] Changed help link to `https://prometheus.io/docs`.
* [BUGFIX] Fix floating-point precision issue in `deriv` function.
* [BUGFIX] Fix pprof endpoints when -web.route-prefix or -web.external-url is
  used.
* [BUGFIX] Fix handling of `null` target groups in file-based SD.
* [BUGFIX] Set the sample timestamp in date-related PromQL functions.
* [BUGFIX] Apply path prefix to redirect from deprecated graph URL.
* [BUGFIX] Fixed tests on MS Windows.
* [BUGFIX] Check for invalid UTF-8 in label values after relabeling.

## 1.7.2 / 2017-09-26

* [BUGFIX] Correctly remove all targets from DNS service discovery if the
  corresponding DNS query succeeds and returns an empty result.
* [BUGFIX] Correctly parse resolution input in expression browser.
* [BUGFIX] Consistently use UTC in the date picker of the expression browser.
* [BUGFIX] Correctly handle multiple ports in Marathon service discovery.
* [BUGFIX] Fix HTML escaping so that HTML templates compile with Go1.9.
* [BUGFIX] Prevent number of remote write shards from going negative.
* [BUGFIX] In the graphs created by the expression browser, render very large
  and small numbers in a readable way.
* [BUGFIX] Fix a rarely occurring iterator issue in varbit encoded chunks.

## 1.7.1 / 2017-06-12

* [BUGFIX] Fix double prefix redirect.

## 1.7.0 / 2017-06-06

* [CHANGE] Compress remote storage requests and responses with unframed/raw snappy.
* [CHANGE] Properly elide secrets in config.
* [FEATURE] Add OpenStack service discovery.
* [FEATURE] Add ability to limit Kubernetes service discovery to certain namespaces.
* [FEATURE] Add metric for discovered number of Alertmanagers.
* [ENHANCEMENT] Print system information (uname) on start up.
* [ENHANCEMENT] Show gaps in graphs on expression browser.
* [ENHANCEMENT] Promtool linter checks counter naming and more reserved labels.
* [BUGFIX] Fix broken Mesos discovery.
* [BUGFIX] Fix redirect when external URL is set.
* [BUGFIX] Fix mutation of active alert elements by notifier.
* [BUGFIX] Fix HTTP error handling for remote write.
* [BUGFIX] Fix builds for Solaris/Illumos.
* [BUGFIX] Fix overflow checking in global config.
* [BUGFIX] Fix log level reporting issue.
* [BUGFIX] Fix ZooKeeper serverset discovery can become out-of-sync.

## 1.6.3 / 2017-05-18

* [BUGFIX] Fix disappearing Alertmanager targets in Alertmanager discovery.
* [BUGFIX] Fix panic with remote_write on ARMv7.
* [BUGFIX] Fix stacked graphs to adapt min/max values.

## 1.6.2 / 2017-05-11

* [BUGFIX] Fix potential memory leak in Kubernetes service discovery

## 1.6.1 / 2017-04-19

* [BUGFIX] Don't panic if storage has no FPs even after initial wait

## 1.6.0 / 2017-04-14

* [CHANGE] Replaced the remote write implementations for various backends by a
  generic write interface with example adapter implementation for various
  backends. Note that both the previous and the current remote write
  implementations are **experimental**.
* [FEATURE] New flag `-storage.local.target-heap-size` to tell Prometheus about
  the desired heap size. This deprecates the flags
  `-storage.local.memory-chunks` and `-storage.local.max-chunks-to-persist`,
  which are kept for backward compatibility.
* [FEATURE] Add `check-metrics` to `promtool` to lint metric names.
* [FEATURE] Add Joyent Triton discovery.
* [FEATURE] `X-Prometheus-Scrape-Timeout-Seconds` header in HTTP scrape
  requests.
* [FEATURE] Remote read interface, including example for InfluxDB. **Experimental.**
* [FEATURE] Enable Consul SD to connect via TLS.
* [FEATURE] Marathon SD supports multiple ports.
* [FEATURE] Marathon SD supports bearer token for authentication.
* [FEATURE] Custom timeout for queries.
* [FEATURE] Expose `buildQueryUrl` in `graph.js`.
* [FEATURE] Add `rickshawGraph` property to the graph object in console
  templates.
* [FEATURE] New metrics exported by Prometheus itself:
  * Summary `prometheus_engine_query_duration_seconds`
  * Counter `prometheus_evaluator_iterations_missed_total`
  * Counter `prometheus_evaluator_iterations_total`
  * Gauge `prometheus_local_storage_open_head_chunks`
  * Gauge `prometheus_local_storage_target_heap_size`
* [ENHANCEMENT] Reduce shut-down time by interrupting an ongoing checkpoint
  before starting the final checkpoint.
* [ENHANCEMENT] Auto-tweak times between checkpoints to limit time spent in
  checkpointing to 50%.
* [ENHANCEMENT] Improved crash recovery deals better with certain index
  corruptions.
* [ENHANCEMENT] Graphing deals better with constant time series.
* [ENHANCEMENT] Retry remote writes on recoverable errors.
* [ENHANCEMENT] Evict unused chunk descriptors during crash recovery to limit
  memory usage.
* [ENHANCEMENT] Smoother disk usage during series maintenance.
* [ENHANCEMENT] Targets on targets page sorted by instance within a job.
* [ENHANCEMENT] Sort labels in federation.
* [ENHANCEMENT] Set `GOGC=40` by default, which results in much better memory
  utilization at the price of slightly higher CPU usage. If `GOGC` is set by
  the user, it is still honored as usual.
* [ENHANCEMENT] Close head chunks after being idle for the duration of the
  configured staleness delta. This helps to persist and evict head chunk of
  stale series more quickly.
* [ENHANCEMENT] Stricter checking of relabel config.
* [ENHANCEMENT] Cache busters for static web content.
* [ENHANCEMENT] Send Prometheus-specific user-agent header during scrapes.
* [ENHANCEMENT] Improved performance of series retention cut-off.
* [ENHANCEMENT] Mitigate impact of non-atomic sample ingestion on
  `histogram_quantile` by enforcing buckets to be monotonic.
* [ENHANCEMENT] Released binaries built with Go 1.8.1.
* [BUGFIX] Send `instance=""` with federation if `instance` not set.
* [BUGFIX] Update to new `client_golang` to get rid of unwanted quantile
  metrics in summaries.
* [BUGFIX] Introduce several additional guards against data corruption.
* [BUGFIX] Mark storage dirty and increment
  `prometheus_local_storage_persist_errors_total` on all relevant errors.
* [BUGFIX] Propagate storage errors as 500 in the HTTP API.
* [BUGFIX] Fix int64 overflow in timestamps in the HTTP API.
* [BUGFIX] Fix deadlock in Zookeeper SD.
* [BUGFIX] Fix fuzzy search problems in the web-UI auto-completion.

## 1.5.3 / 2017-05-11

* [BUGFIX] Fix potential memory leak in Kubernetes service discovery

## 1.5.2 / 2017-02-10

* [BUGFIX] Fix series corruption in a special case of series maintenance where
  the minimum series-file-shrink-ratio kicks in.
* [BUGFIX] Fix two panic conditions both related to processing a series
  scheduled to be quarantined.
* [ENHANCEMENT] Binaries built with Go1.7.5.

## 1.5.1 / 2017-02-07

* [BUGFIX] Don't lose fully persisted memory series during checkpointing.
* [BUGFIX] Fix intermittently failing relabeling.
* [BUGFIX] Make `-storage.local.series-file-shrink-ratio` work.
* [BUGFIX] Remove race condition from TestLoop.

## 1.5.0 / 2017-01-23

* [CHANGE] Use lexicographic order to sort alerts by name.
* [FEATURE] Add Joyent Triton discovery.
* [FEATURE] Add scrape targets and alertmanager targets API.
* [FEATURE] Add various persistence related metrics.
* [FEATURE] Add various query engine related metrics.
* [FEATURE] Add ability to limit scrape samples, and related metrics.
* [FEATURE] Add labeldrop and labelkeep relabelling actions.
* [FEATURE] Display current working directory on status-page.
* [ENHANCEMENT] Strictly use ServiceAccount for in cluster configuration on Kubernetes.
* [ENHANCEMENT] Various performance and memory-management improvements.
* [BUGFIX] Fix basic auth for alertmanagers configured via flag.
* [BUGFIX] Don't panic on decoding corrupt data.
* [BUGFIX] Ignore dotfiles in data directory.
* [BUGFIX] Abort on intermediate federation errors.

## 1.4.1 / 2016-11-28

* [BUGFIX] Fix Consul service discovery

## 1.4.0 / 2016-11-25

* [FEATURE] Allow configuring Alertmanagers via service discovery
* [FEATURE] Display used Alertmanagers on runtime page in the UI
* [FEATURE] Support profiles in AWS EC2 service discovery configuration
* [ENHANCEMENT] Remove duplicated logging of Kubernetes client errors
* [ENHANCEMENT] Add metrics about Kubernetes service discovery
* [BUGFIX] Update alert annotations on re-evaluation
* [BUGFIX] Fix export of group modifier in PromQL queries
* [BUGFIX] Remove potential deadlocks in several service discovery implementations
* [BUGFIX] Use proper float64 modulo in PromQL `%` binary operations
* [BUGFIX] Fix crash bug in Kubernetes service discovery

## 1.3.1 / 2016-11-04

This bug-fix release pulls in the fixes from the 1.2.3 release.

* [BUGFIX] Correctly handle empty Regex entry in relabel config.
* [BUGFIX] MOD (`%`) operator doesn't panic with small floating point numbers.
* [BUGFIX] Updated miekg/dns vendoring to pick up upstream bug fixes.
* [ENHANCEMENT] Improved DNS error reporting.

## 1.2.3 / 2016-11-04

Note that this release is chronologically after 1.3.0.

* [BUGFIX] Correctly handle end time before start time in range queries.
* [BUGFIX] Error on negative `-storage.staleness-delta`
* [BUGFIX] Correctly handle empty Regex entry in relabel config.
* [BUGFIX] MOD (`%`) operator doesn't panic with small floating point numbers.
* [BUGFIX] Updated miekg/dns vendoring to pick up upstream bug fixes.
* [ENHANCEMENT] Improved DNS error reporting.

## 1.3.0 / 2016-11-01

This is a breaking change to the Kubernetes service discovery.

* [CHANGE] Rework Kubernetes SD.
* [FEATURE] Add support for interpolating `target_label`.
* [FEATURE] Add GCE metadata as Prometheus meta labels.
* [ENHANCEMENT] Add EC2 SD metrics.
* [ENHANCEMENT] Add Azure SD metrics.
* [ENHANCEMENT] Add fuzzy search to `/graph` textarea.
* [ENHANCEMENT] Always show instance labels on target page.
* [BUGFIX] Validate query end time is not before start time.
* [BUGFIX] Error on negative `-storage.staleness-delta`

## 1.2.2 / 2016-10-30

* [BUGFIX] Correctly handle on() in alerts.
* [BUGFIX] UI: Deal properly with aborted requests.
* [BUGFIX] UI: Decode URL query parameters properly.
* [BUGFIX] Storage: Deal better with data corruption (non-monotonic timestamps).
* [BUGFIX] Remote storage: Re-add accidentally removed timeout flag.
* [BUGFIX] Updated a number of vendored packages to pick up upstream bug fixes.

## 1.2.1 / 2016-10-10

* [BUGFIX] Count chunk evictions properly so that the server doesn't
  assume it runs out of memory and subsequently throttles ingestion.
* [BUGFIX] Use Go1.7.1 for prebuilt binaries to fix issues on MacOS Sierra.

## 1.2.0 / 2016-10-07

* [FEATURE] Cleaner encoding of query parameters in `/graph` URLs.
* [FEATURE] PromQL: Add `minute()` function.
* [FEATURE] Add GCE service discovery.
* [FEATURE] Allow any valid UTF-8 string as job name.
* [FEATURE] Allow disabling local storage.
* [FEATURE] EC2 service discovery: Expose `ec2_instance_state`.
* [ENHANCEMENT] Various performance improvements in local storage.
* [BUGFIX] Zookeeper service discovery: Remove deleted nodes.
* [BUGFIX] Zookeeper service discovery: Resync state after Zookeeper failure.
* [BUGFIX] Remove JSON from HTTP Accept header.
* [BUGFIX] Fix flag validation of Alertmanager URL.
* [BUGFIX] Fix race condition on shutdown.
* [BUGFIX] Do not fail Consul discovery on Prometheus startup when Consul
  is down.
* [BUGFIX] Handle NaN in `changes()` correctly.
* [CHANGE] **Experimental** remote write path: Remove use of gRPC.
* [CHANGE] **Experimental** remote write path: Configuration via config file
  rather than command line flags.
* [FEATURE] **Experimental** remote write path: Add HTTP basic auth and TLS.
* [FEATURE] **Experimental** remote write path: Support for relabelling.

## 1.1.3 / 2016-09-16

* [ENHANCEMENT] Use golang-builder base image for tests in CircleCI.
* [ENHANCEMENT] Added unit tests for federation.
* [BUGFIX] Correctly de-dup metric families in federation output.

## 1.1.2 / 2016-09-08

* [BUGFIX] Allow label names that coincide with keywords.

## 1.1.1 / 2016-09-07

* [BUGFIX] Fix IPv6 escaping in service discovery integrations
* [BUGFIX] Fix default scrape port assignment for IPv6

## 1.1.0 / 2016-09-03

* [FEATURE] Add `quantile` and `quantile_over_time`.
* [FEATURE] Add `stddev_over_time` and `stdvar_over_time`.
* [FEATURE] Add various time and date functions.
* [FEATURE] Added `toUpper` and `toLower` formatting to templates.
* [FEATURE] Allow relabeling of alerts.
* [FEATURE] Allow URLs in targets defined via a JSON file.
* [FEATURE] Add idelta function.
* [FEATURE] 'Remove graph' button on the /graph page.
* [FEATURE] Kubernetes SD: Add node name and host IP to pod discovery.
* [FEATURE] New remote storage write path. EXPERIMENTAL!
* [ENHANCEMENT] Improve time-series index lookups.
* [ENHANCEMENT] Forbid invalid relabel configurations.
* [ENHANCEMENT] Improved various tests.
* [ENHANCEMENT] Add crash recovery metric 'started_dirty'.
* [ENHANCEMENT] Fix (and simplify) populating series iterators.
* [ENHANCEMENT] Add job link on target page.
* [ENHANCEMENT] Message on empty Alerts page.
* [ENHANCEMENT] Various internal code refactorings and clean-ups.
* [ENHANCEMENT] Various improvements in the build system.
* [BUGFIX] Catch errors when unmarshaling delta/doubleDelta encoded chunks.
* [BUGFIX] Fix data race in lexer and lexer test.
* [BUGFIX] Trim stray whitespace from bearer token file.
* [BUGFIX] Avoid divide-by-zero panic on query_range?step=0.
* [BUGFIX] Detect invalid rule files at startup.
* [BUGFIX] Fix counter reset treatment in PromQL.
* [BUGFIX] Fix rule HTML escaping issues.
* [BUGFIX] Remove internal labels from alerts sent to AM.

## 1.0.2 / 2016-08-24

* [BUGFIX] Clean up old targets after config reload.

## 1.0.1 / 2016-07-21

* [BUGFIX] Exit with error on non-flag command-line arguments.
* [BUGFIX] Update example console templates to new HTTP API.
* [BUGFIX] Re-add logging flags.

## 1.0.0 / 2016-07-18

* [CHANGE] Remove deprecated query language keywords
* [CHANGE] Change Kubernetes SD to require specifying Kubernetes role
* [CHANGE] Use service address in Consul SD if available
* [CHANGE] Standardize all Prometheus internal metrics to second units
* [CHANGE] Remove unversioned legacy HTTP API
* [CHANGE] Remove legacy ingestion of JSON metric format
* [CHANGE] Remove deprecated `target_groups` configuration
* [FEATURE] Add binary power operation to PromQL
* [FEATURE] Add `count_values` aggregator
* [FEATURE] Add `-web.route-prefix` flag
* [FEATURE] Allow `on()`, `by()`, `without()` in PromQL with empty label sets
* [ENHANCEMENT] Make `topk/bottomk` query functions aggregators
* [BUGFIX] Fix annotations in alert rule printing
* [BUGFIX] Expand alert templating at evaluation time
* [BUGFIX] Fix edge case handling in crash recovery
* [BUGFIX] Hide testing package flags from help output

## 0.20.0 / 2016-06-15

This release contains multiple breaking changes to the configuration schema.

* [FEATURE] Allow configuring multiple Alertmanagers
* [FEATURE] Add server name to TLS configuration
* [FEATURE] Add labels for all node addresses and discover node port if available in Kubernetes SD
* [ENHANCEMENT] More meaningful configuration errors
* [ENHANCEMENT] Round scraping timestamps to milliseconds in web UI
* [ENHANCEMENT] Make number of storage fingerprint locks configurable
* [BUGFIX] Fix date parsing in console template graphs
* [BUGFIX] Fix static console files in Docker images
* [BUGFIX] Fix console JS XHR requests for IE11
* [BUGFIX] Add missing path prefix in new status page
* [CHANGE] Rename `target_groups` to `static_configs` in config files
* [CHANGE] Rename `names` to `files` in file SD configuration
* [CHANGE] Remove kubelet port config option in Kubernetes SD configuration

## 0.19.3 / 2016-06-14

* [BUGFIX] Handle Marathon apps with zero ports
* [BUGFIX] Fix startup panic in retrieval layer

## 0.19.2 / 2016-05-29

* [BUGFIX] Correctly handle `GROUP_LEFT` and `GROUP_RIGHT` without labels in
  string representation of expressions and in rules.
* [BUGFIX] Use `-web.external-url` for new status endpoints.

## 0.19.1 / 2016-05-25

* [BUGFIX] Handle service discovery panic affecting Kubernetes SD
* [BUGFIX] Fix web UI display issue in some browsers

## 0.19.0 / 2016-05-24

This version contains a breaking change to the query language. Please read
the documentation on the grouping behavior of vector matching:

<https://prometheus.io/docs/querying/operators/#vector-matching>

* [FEATURE] Add experimental Microsoft Azure service discovery
* [FEATURE] Add `ignoring` modifier for binary operations
* [FEATURE] Add pod discovery to Kubernetes service discovery
* [CHANGE] Vector matching takes grouping labels from one-side
* [ENHANCEMENT] Support time range on /api/v1/series endpoint
* [ENHANCEMENT] Partition status page into individual pages
* [BUGFIX] Fix issue of hanging target scrapes

## 0.18.0 / 2016-04-18

* [BUGFIX] Fix operator precedence in PromQL
* [BUGFIX] Never drop still open head chunk
* [BUGFIX] Fix missing 'keep_common' when printing AST node
* [CHANGE/BUGFIX] Target identity considers path and parameters additionally to host and port
* [CHANGE] Rename metric `prometheus_local_storage_invalid_preload_requests_total` to `prometheus_local_storage_non_existent_series_matches_total`
* [CHANGE] Support for old alerting rule syntax dropped
* [FEATURE] Deduplicate targets within the same scrape job
* [FEATURE] Add varbit chunk encoding (higher compression, more CPU usage – disabled by default)
* [FEATURE] Add `holt_winters` query function
* [FEATURE] Add relative complement `unless` operator to PromQL
* [ENHANCEMENT] Quarantine series file if data corruption is encountered (instead of crashing)
* [ENHANCEMENT] Validate Alertmanager URL
* [ENHANCEMENT] Use UTC for build timestamp
* [ENHANCEMENT] Improve index query performance (especially for active time series)
* [ENHANCEMENT] Instrument configuration reload duration
* [ENHANCEMENT] Instrument retrieval layer
* [ENHANCEMENT] Add Go version to `prometheus_build_info` metric

## 0.17.0 / 2016-03-02

This version no longer works with Alertmanager 0.0.4 and earlier!
The alerting rule syntax has changed as well but the old syntax is supported
up until version 0.18.

All regular expressions in PromQL are anchored now, matching the behavior of
regular expressions in config files.

* [CHANGE] Integrate with Alertmanager 0.1.0 and higher
* [CHANGE] Degraded storage mode renamed to rushed mode
* [CHANGE] New alerting rule syntax
* [CHANGE] Add label validation on ingestion
* [CHANGE] Regular expression matchers in PromQL are anchored
* [FEATURE] Add `without` aggregation modifier
* [FEATURE] Send alert resolved notifications to Alertmanager
* [FEATURE] Allow millisecond precision in configuration file
* [FEATURE] Support AirBnB's Smartstack Nerve for service discovery
* [ENHANCEMENT] Storage switches less often between regular and rushed mode.
* [ENHANCEMENT] Storage switches into rushed mode if there are too many memory chunks.
* [ENHANCEMENT] Added more storage instrumentation
* [ENHANCEMENT] Improved instrumentation of notification handler
* [BUGFIX] Do not count head chunks as chunks waiting for persistence
* [BUGFIX] Handle OPTIONS HTTP requests to the API correctly
* [BUGFIX] Parsing of ranges in PromQL fixed
* [BUGFIX] Correctly validate URL flag parameters
* [BUGFIX] Log argument parse errors
* [BUGFIX] Properly handle creation of target with bad TLS config
* [BUGFIX] Fix of checkpoint timing issue

## 0.16.2 / 2016-01-18

* [FEATURE] Multiple authentication options for EC2 discovery added
* [FEATURE] Several meta labels for EC2 discovery added
* [FEATURE] Allow full URLs in static target groups (used e.g. by the `blackbox_exporter`)
* [FEATURE] Add Graphite remote-storage integration
* [FEATURE] Create separate Kubernetes targets for services and their endpoints
* [FEATURE] Add `clamp_{min,max}` functions to PromQL
* [FEATURE] Omitted time parameter in API query defaults to now
* [ENHANCEMENT] Less frequent time series file truncation
* [ENHANCEMENT] Instrument number of  manually deleted time series
* [ENHANCEMENT] Ignore lost+found directory during storage version detection
* [CHANGE] Kubernetes `masters` renamed to `api_servers`
* [CHANGE] "Healthy" and "unhealthy" targets are now called "up" and "down" in the web UI
* [CHANGE] Remove undocumented 2nd argument of the `delta` function.
  (This is a BREAKING CHANGE for users of the undocumented 2nd argument.)
* [BUGFIX] Return proper HTTP status codes on API errors
* [BUGFIX] Fix Kubernetes authentication configuration
* [BUGFIX] Fix stripped OFFSET from in rule evaluation and display
* [BUGFIX] Do not crash on failing Consul SD initialization
* [BUGFIX] Revert changes to metric auto-completion
* [BUGFIX] Add config overflow validation for TLS configuration
* [BUGFIX] Skip already watched Zookeeper nodes in serverset SD
* [BUGFIX] Don't federate stale samples
* [BUGFIX] Move NaN to end of result for `topk/bottomk/sort/sort_desc/min/max`
* [BUGFIX] Limit extrapolation of `delta/rate/increase`
* [BUGFIX] Fix unhandled error in rule evaluation

Some changes to the Kubernetes service discovery were integration since
it was released as a beta feature.

## 0.16.1 / 2015-10-16

* [FEATURE] Add `irate()` function.
* [ENHANCEMENT] Improved auto-completion in expression browser.
* [CHANGE] Kubernetes SD moves node label to instance label.
* [BUGFIX] Escape regexes in console templates.

## 0.16.0 / 2015-10-09

BREAKING CHANGES:

* Release tarballs now contain the built binaries in a nested directory.
* The `hash_mod` relabeling action now uses MD5 hashes instead of FNV hashes to
  achieve a better distribution.
* The DNS-SD meta label `__meta_dns_srv_name` was renamed to `__meta_dns_name`
  to reflect support for DNS record types other than `SRV`.
* The default full refresh interval for the file-based service discovery has been
  increased from 30 seconds to 5 minutes.
* In relabeling, parts of a source label that weren't matched by
  the specified regular expression are no longer included in the replacement
  output.
* Queries no longer interpolate between two data points. Instead, the resulting
  value will always be the latest value before the evaluation query timestamp.
* Regular expressions supplied via the configuration are now anchored to match
  full strings instead of substrings.
* Global labels are not appended upon storing time series anymore. Instead,
  they are only appended when communicating with external systems
  (Alertmanager, remote storages, federation). They have thus also been renamed
  from `global.labels` to `global.external_labels`.
* The names and units of metrics related to remote storage sample appends have
  been changed.
* The experimental support for writing to InfluxDB has been updated to work
  with InfluxDB 0.9.x. 0.8.x versions of InfluxDB are not supported anymore.
* Escape sequences in double- and single-quoted string literals in rules or query
  expressions are now interpreted like escape sequences in Go string literals
  (<https://golang.org/ref/spec#String_literals>).

Future breaking changes / deprecated features:

* The `delta()` function had an undocumented optional second boolean argument
  to make it behave like `increase()`. This second argument will be removed in
  the future. Migrate any occurrences of `delta(x, 1)` to use `increase(x)`
  instead.
* Support for filter operators between two scalar values (like `2 > 1`) will be
  removed in the future. These will require a `bool` modifier on the operator,
  e.g.  `2 > bool 1`.

All changes:

* [CHANGE] Renamed `global.labels` to `global.external_labels`.
* [CHANGE] Vendoring is now done via govendor instead of godep.
* [CHANGE] Change web UI root page to show the graphing interface instead of
  the server status page.
* [CHANGE] Append global labels only when communicating with external systems
  instead of storing them locally.
* [CHANGE] Change all regexes in the configuration to do full-string matches
  instead of substring matches.
* [CHANGE] Remove interpolation of vector values in queries.
* [CHANGE] For alert `SUMMARY`/`DESCRIPTION` template fields, cast the alert
  value to `float64` to work with common templating functions.
* [CHANGE] In relabeling, don't include unmatched source label parts in the
  replacement.
* [CHANGE] Change default full refresh interval for the file-based service
  discovery from 30 seconds to 5 minutes.
* [CHANGE] Rename the DNS-SD meta label `__meta_dns_srv_name` to
  `__meta_dns_name` to reflect support for other record types than `SRV`.
* [CHANGE] Release tarballs now contain the binaries in a nested directory.
* [CHANGE] Update InfluxDB write support to work with InfluxDB 0.9.x.
* [FEATURE] Support full "Go-style" escape sequences in strings and add raw
  string literals.
* [FEATURE] Add EC2 service discovery support.
* [FEATURE] Allow configuring TLS options in scrape configurations.
* [FEATURE] Add instrumentation around configuration reloads.
* [FEATURE] Add `bool` modifier to comparison operators to enable boolean
  (`0`/`1`) output instead of filtering.
* [FEATURE] In Zookeeper serverset discovery, provide `__meta_serverset_shard`
  label with the serverset shard number.
* [FEATURE] Provide `__meta_consul_service_id` meta label in Consul service
  discovery.
* [FEATURE] Allow scalar expressions in recording rules to enable use cases
  such as building constant metrics.
* [FEATURE] Add `label_replace()` and `vector()` query language functions.
* [FEATURE] In Consul service discovery, fill in the `__meta_consul_dc`
  datacenter label from the Consul agent when it's not set in the Consul SD
  config.
* [FEATURE] Scrape all services upon empty services list in Consul service
  discovery.
* [FEATURE] Add `labelmap` relabeling action to map a set of input labels to a
  set of output labels using regular expressions.
* [FEATURE] Introduce `__tmp` as a relabeling label prefix that is guaranteed
  to not be used by Prometheus internally.
* [FEATURE] Kubernetes-based service discovery.
* [FEATURE] Marathon-based service discovery.
* [FEATURE] Support multiple series names in console graphs JavaScript library.
* [FEATURE] Allow reloading configuration via web handler at `/-/reload`.
* [FEATURE] Updates to promtool to reflect new Prometheus configuration
  features.
* [FEATURE] Add `proxy_url` parameter to scrape configurations to enable use of
  proxy servers.
* [FEATURE] Add console templates for Prometheus itself.
* [FEATURE] Allow relabeling the protocol scheme of targets.
* [FEATURE] Add `predict_linear()` query language function.
* [FEATURE] Support for authentication using bearer tokens, client certs, and
  CA certs.
* [FEATURE] Implement unary expressions for vector types (`-foo`, `+foo`).
* [FEATURE] Add console templates for the SNMP exporter.
* [FEATURE] Make it possible to relabel target scrape query parameters.
* [FEATURE] Add support for `A` and `AAAA` records in DNS service discovery.
* [ENHANCEMENT] Fix several flaky tests.
* [ENHANCEMENT] Switch to common routing package.
* [ENHANCEMENT] Use more resilient metric decoder.
* [ENHANCEMENT] Update vendored dependencies.
* [ENHANCEMENT] Add compression to more HTTP handlers.
* [ENHANCEMENT] Make -web.external-url flag help string more verbose.
* [ENHANCEMENT] Improve metrics around remote storage queues.
* [ENHANCEMENT] Use Go 1.5.1 instead of Go 1.4.2 in builds.
* [ENHANCEMENT] Update the architecture diagram in the `README.md`.
* [ENHANCEMENT] Time out sample appends in retrieval layer if the storage is
  backlogging.
* [ENHANCEMENT] Make `hash_mod` relabeling action use MD5 instead of FNV to
  enable better hash distribution.
* [ENHANCEMENT] Better tracking of targets between same service discovery
  mechanisms in one scrape configuration.
* [ENHANCEMENT] Handle parser and query evaluation runtime panics more
  gracefully.
* [ENHANCEMENT] Add IDs to H2 tags on status page to allow anchored linking.
* [BUGFIX] Fix watching multiple paths with Zookeeper serverset discovery.
* [BUGFIX] Fix high CPU usage on configuration reload.
* [BUGFIX] Fix disappearing `__params` on configuration reload.
* [BUGFIX] Make `labelmap` action available through configuration.
* [BUGFIX] Fix direct access of protobuf fields.
* [BUGFIX] Fix panic on Consul request error.
* [BUGFIX] Redirect of graph endpoint for prefixed setups.
* [BUGFIX] Fix series file deletion behavior when purging archived series.
* [BUGFIX] Fix error checking and logging around checkpointing.
* [BUGFIX] Fix map initialization in target manager.
* [BUGFIX] Fix draining of file watcher events in file-based service discovery.
* [BUGFIX] Add `POST` handler for `/debug` endpoints to fix CPU profiling.
* [BUGFIX] Fix several flaky tests.
* [BUGFIX] Fix busylooping in case a scrape configuration has no target
  providers defined.
* [BUGFIX] Fix exit behavior of static target provider.
* [BUGFIX] Fix configuration reloading loop upon shutdown.
* [BUGFIX] Add missing check for nil expression in expression parser.
* [BUGFIX] Fix error handling bug in test code.
* [BUGFIX] Fix Consul port meta label.
* [BUGFIX] Fix lexer bug that treated non-Latin Unicode digits as digits.
* [CLEANUP] Remove obsolete federation example from console templates.
* [CLEANUP] Remove duplicated Bootstrap JS inclusion on graph page.
* [CLEANUP] Switch to common log package.
* [CLEANUP] Update build environment scripts and Makefiles to work better with
  native Go build mechanisms and new Go 1.5 experimental vendoring support.
* [CLEANUP] Remove logged notice about 0.14.x configuration file format change.
* [CLEANUP] Move scrape-time metric label modification into SampleAppenders.
* [CLEANUP] Switch from `github.com/client_golang/model` to
  `github.com/common/model` and related type cleanups.
* [CLEANUP] Switch from `github.com/client_golang/extraction` to
  `github.com/common/expfmt` and related type cleanups.
* [CLEANUP] Exit Prometheus when the web server encounters a startup error.
* [CLEANUP] Remove non-functional alert-silencing links on alerting page.
* [CLEANUP] General cleanups to comments and code, derived from `golint`,
  `go vet`, or otherwise.
* [CLEANUP] When entering crash recovery, tell users how to cleanly shut down
  Prometheus.
* [CLEANUP] Remove internal support for multi-statement queries in query engine.
* [CLEANUP] Update AUTHORS.md.
* [CLEANUP] Don't warn/increment metric upon encountering equal timestamps for
  the same series upon append.
* [CLEANUP] Resolve relative paths during configuration loading.

## 0.15.1 / 2015-07-27

* [BUGFIX] Fix vector matching behavior when there is a mix of equality and
  non-equality matchers in a vector selector and one matcher matches no series.
* [ENHANCEMENT] Allow overriding `GOARCH` and `GOOS` in Makefile.INCLUDE.
* [ENHANCEMENT] Update vendored dependencies.

## 0.15.0 / 2015-07-21

BREAKING CHANGES:

* Relative paths for rule files are now evaluated relative to the config file.
* External reachability flags (`-web.*`) consolidated.
* The default storage directory has been changed from `/tmp/metrics`
  to `data` in the local directory.
* The `rule_checker` tool has been replaced by `promtool` with
  different flags and more functionality.
* Empty labels are now removed upon ingestion into the
  storage. Matching empty labels is now equivalent to matching unset
  labels (`mymetric{label=""}` now matches series that don't have
  `label` set at all).
* The special `__meta_consul_tags` label in Consul service discovery
  now starts and ends with tag separators to enable easier regex
  matching.
* The default scrape interval has been changed back from 1 minute to
  10 seconds.

All changes:

* [CHANGE] Change default storage directory to `data` in the current
  working directory.
* [CHANGE] Consolidate external reachability flags (`-web.*`)into one.
* [CHANGE] Deprecate `keeping_extra` modifier keyword, rename it to
  `keep_common`.
* [CHANGE] Improve label matching performance and treat unset labels
  like empty labels in label matchers.
* [CHANGE] Remove `rule_checker` tool and add generic `promtool` CLI
  tool which allows checking rules and configuration files.
* [CHANGE] Resolve rule files relative to config file.
* [CHANGE] Restore default ScrapeInterval of 1 minute instead of 10 seconds.
* [CHANGE] Surround `__meta_consul_tags` value with tag separators.
* [CHANGE] Update node disk console for new filesystem labels.
* [FEATURE] Add Consul's `ServiceAddress`, `Address`, and `ServicePort` as
  meta labels to enable setting a custom scrape address if needed.
* [FEATURE] Add `hashmod` relabel action to allow for horizontal
  sharding of Prometheus servers.
* [FEATURE] Add `honor_labels` scrape configuration option to not
  overwrite any labels exposed by the target.
* [FEATURE] Add basic federation support on `/federate`.
* [FEATURE] Add optional `RUNBOOK` field to alert statements.
* [FEATURE] Add pre-relabel target labels to status page.
* [FEATURE] Add version information endpoint under `/version`.
* [FEATURE] Added initial stable API version 1 under `/api/v1`,
  including ability to delete series and query more metadata.
* [FEATURE] Allow configuring query parameters when scraping metrics endpoints.
* [FEATURE] Allow deleting time series via the new v1 API.
* [FEATURE] Allow individual ingested metrics to be relabeled.
* [FEATURE] Allow loading rule files from an entire directory.
* [FEATURE] Allow scalar expressions in range queries, improve error messages.
* [FEATURE] Support Zookeeper Serversets as a service discovery mechanism.
* [ENHANCEMENT] Add circleci yaml for Dockerfile test build.
* [ENHANCEMENT] Always show selected graph range, regardless of available data.
* [ENHANCEMENT] Change expression input field to multi-line textarea.
* [ENHANCEMENT] Enforce strict monotonicity of time stamps within a series.
* [ENHANCEMENT] Export build information as metric.
* [ENHANCEMENT] Improve UI of `/alerts` page.
* [ENHANCEMENT] Improve display of target labels on status page.
* [ENHANCEMENT] Improve initialization and routing functionality of web service.
* [ENHANCEMENT] Improve target URL handling and display.
* [ENHANCEMENT] New dockerfile using alpine-glibc base image and make.
* [ENHANCEMENT] Other minor fixes.
* [ENHANCEMENT] Preserve alert state across reloads.
* [ENHANCEMENT] Prettify flag help output even more.
* [ENHANCEMENT] README.md updates.
* [ENHANCEMENT] Raise error on unknown config parameters.
* [ENHANCEMENT] Refine v1 HTTP API output.
* [ENHANCEMENT] Show original configuration file contents on status
  page instead of serialized YAML.
* [ENHANCEMENT] Start HUP signal handler earlier to not exit upon HUP
  during startup.
* [ENHANCEMENT] Updated vendored dependencies.
* [BUGFIX] Do not panic in `StringToDuration()` on wrong duration unit.
* [BUGFIX] Exit on invalid rule files on startup.
* [BUGFIX] Fix a regression in the `.Path` console template variable.
* [BUGFIX] Fix chunk descriptor loading.
* [BUGFIX] Fix consoles "Prometheus" link to point to /
* [BUGFIX] Fix empty configuration file cases
* [BUGFIX] Fix float to int conversions in chunk encoding, which were
  broken for some architectures.
* [BUGFIX] Fix overflow detection for serverset config.
* [BUGFIX] Fix race conditions in retrieval layer.
* [BUGFIX] Fix shutdown deadlock in Consul SD code.
* [BUGFIX] Fix the race condition targets in the Makefile.
* [BUGFIX] Fix value display error in web console.
* [BUGFIX] Hide authentication credentials in config `String()` output.
* [BUGFIX] Increment dirty counter metric in storage only if
  `setDirty(true)` is called.
* [BUGFIX] Periodically refresh services in Consul to recover from
  missing events.
* [BUGFIX] Prevent overwrite of default global config when loading a
  configuration.
* [BUGFIX] Properly lex `\r` as whitespace in expression language.
* [BUGFIX] Validate label names in JSON target groups.
* [BUGFIX] Validate presence of regex field in relabeling configurations.
* [CLEANUP] Clean up initialization of remote storage queues.
* [CLEANUP] Fix `go vet` and `golint` violations.
* [CLEANUP] General cleanup of rules and query language code.
* [CLEANUP] Improve and simplify Dockerfile build steps.
* [CLEANUP] Improve and simplify build infrastructure, use go-bindata
  for web assets. Allow building without git.
* [CLEANUP] Move all utility packages into common `util` subdirectory.
* [CLEANUP] Refactor main, flag handling, and web package.
* [CLEANUP] Remove unused methods from `Rule` interface.
* [CLEANUP] Simplify default config handling.
* [CLEANUP] Switch human-readable times on web UI to UTC.
* [CLEANUP] Use `templates.TemplateExpander` for all page templates.
* [CLEANUP] Use new v1 HTTP API for querying and graphing.

## 0.14.0 / 2015-06-01

* [CHANGE] Configuration format changed and switched to YAML.
  (See the provided [migration tool](https://github.com/prometheus/migrate/releases).)
* [ENHANCEMENT] Redesign of state-preserving target discovery.
* [ENHANCEMENT] Allow specifying scrape URL scheme and basic HTTP auth for non-static targets.
* [FEATURE] Allow attaching meaningful labels to targets via relabeling.
* [FEATURE] Configuration/rule reloading at runtime.
* [FEATURE] Target discovery via file watches.
* [FEATURE] Target discovery via Consul.
* [ENHANCEMENT] Simplified binary operation evaluation.
* [ENHANCEMENT] More stable component initialization.
* [ENHANCEMENT] Added internal expression testing language.
* [BUGFIX] Fix graph links with path prefix.
* [ENHANCEMENT] Allow building from source without git.
* [ENHANCEMENT] Improve storage iterator performance.
* [ENHANCEMENT] Change logging output format and flags.
* [BUGFIX] Fix memory alignment bug for 32bit systems.
* [ENHANCEMENT] Improve web redirection behavior.
* [ENHANCEMENT] Allow overriding default hostname for Prometheus URLs.
* [BUGFIX] Fix double slash in URL sent to alertmanager.
* [FEATURE] Add resets() query function to count counter resets.
* [FEATURE] Add changes() query function to count the number of times a gauge changed.
* [FEATURE] Add increase() query function to calculate a counter's increase.
* [ENHANCEMENT] Limit retrievable samples to the storage's retention window.

## 0.13.4 / 2015-05-23

* [BUGFIX] Fix a race while checkpointing fingerprint mappings.

## 0.13.3 / 2015-05-11

* [BUGFIX] Handle fingerprint collisions properly.
* [CHANGE] Comments in rules file must start with `#`. (The undocumented `//`
  and `/*...*/` comment styles are no longer supported.)
* [ENHANCEMENT] Switch to custom expression language parser and evaluation
  engine, which generates better error messages, fixes some parsing edge-cases,
  and enables other future enhancements (like the ones below).
* [ENHANCEMENT] Limit maximum number of concurrent queries.
* [ENHANCEMENT] Terminate running queries during shutdown.

## 0.13.2 / 2015-05-05

* [MAINTENANCE] Updated vendored dependencies to their newest versions.
* [MAINTENANCE] Include rule_checker and console templates in release tarball.
* [BUGFIX] Sort NaN as the lowest value.
* [ENHANCEMENT] Add square root, stddev and stdvar functions.
* [BUGFIX] Use scrape_timeout for scrape timeout, not scrape_interval.
* [ENHANCEMENT] Improve chunk and chunkDesc loading, increase performance when
  reading from disk.
* [BUGFIX] Show correct error on wrong DNS response.

## 0.13.1 / 2015-04-09

* [BUGFIX] Treat memory series with zero chunks correctly in series maintenance.
* [ENHANCEMENT] Improve readability of usage text even more.

## 0.13.0 / 2015-04-08

* [ENHANCEMENT] Double-delta encoding for chunks, saving typically 40% of
  space, both in RAM and on disk.
* [ENHANCEMENT] Redesign of chunk persistence queuing, increasing performance
  on spinning disks significantly.
* [ENHANCEMENT] Redesign of sample ingestion, increasing ingestion performance.
* [FEATURE] Added ln, log2, log10 and exp functions to the query language.
* [FEATURE] Experimental write support to InfluxDB.
* [FEATURE] Allow custom timestamps in instant query API.
* [FEATURE] Configurable path prefix for URLs to support proxies.
* [ENHANCEMENT] Increase of rule_checker CLI usability.
* [CHANGE] Show special float values as gaps.
* [ENHANCEMENT] Made usage output more readable.
* [ENHANCEMENT] Increased resilience of the storage against data corruption.
* [ENHANCEMENT] Various improvements around chunk encoding.
* [ENHANCEMENT] Nicer formatting of target health table on /status.
* [CHANGE] Rename UNREACHABLE to UNHEALTHY, ALIVE to HEALTHY.
* [BUGFIX] Strip trailing slash in alertmanager URL.
* [BUGFIX] Avoid +InfYs and similar, just display +Inf.
* [BUGFIX] Fixed HTML-escaping at various places.
* [BUGFIX] Fixed special value handling in division and modulo of the query
  language.
* [BUGFIX] Fix embed-static.sh.
* [CLEANUP] Added initial HTTP API tests.
* [CLEANUP] Misc. other code cleanups.
* [MAINTENANCE] Updated vendored dependencies to their newest versions.

## 0.12.0 / 2015-03-04

* [CHANGE] Use client_golang v0.3.1. THIS CHANGES FINGERPRINTING AND INVALIDATES
  ALL PERSISTED FINGERPRINTS. You have to wipe your storage to use this or
  later versions. There is a version guard in place that will prevent you to
  run Prometheus with the stored data of an older Prometheus.
* [BUGFIX] The change above fixes a weakness in the fingerprinting algorithm.
* [ENHANCEMENT] The change above makes fingerprinting faster and less allocation
  intensive.
* [FEATURE] OR operator and vector matching options. See docs for details.
* [ENHANCEMENT] Scientific notation and special float values (Inf, NaN) now
  supported by the expression language.
* [CHANGE] Dockerfile makes Prometheus use the Docker volume to store data
  (rather than /tmp/metrics).
* [CHANGE] Makefile uses Go 1.4.2.

## 0.11.1 / 2015-02-27

* [BUGFIX] Make series maintenance complete again. (Ever since 0.9.0rc4,
  or commit 0851945, series would not be archived, chunk descriptors would
  not be evicted, and stale head chunks would never be closed. This happened
  due to accidental deletion of a line calling a (well tested :) function.
* [BUGFIX] Do not double count head chunks read from checkpoint on startup.
  Also fix a related but less severe bug in counting chunk descriptors.
* [BUGFIX] Check last time in head chunk for head chunk timeout, not first.
* [CHANGE] Update vendoring due to vendoring changes in client_golang.
* [CLEANUP] Code cleanups.
* [ENHANCEMENT] Limit the number of 'dirty' series counted during checkpointing.

## 0.11.0 / 2015-02-23

* [FEATURE] Introduce new metric type Histogram with server-side aggregation.
* [FEATURE] Add offset operator.
* [FEATURE] Add floor, ceil and round functions.
* [CHANGE] Change instance identifiers to be host:port.
* [CHANGE] Dependency management and vendoring changed/improved.
* [CHANGE] Flag name changes to create consistency between various Prometheus
  binaries.
* [CHANGE] Show unlimited number of metrics in autocomplete.
* [CHANGE] Add query timeout.
* [CHANGE] Remove labels on persist error counter.
* [ENHANCEMENT] Various performance improvements for sample ingestion.
* [ENHANCEMENT] Various Makefile improvements.
* [ENHANCEMENT] Various console template improvements, including
  proof-of-concept for federation via console templates.
* [ENHANCEMENT] Fix graph JS glitches and simplify graphing code.
* [ENHANCEMENT] Dramatically decrease resources for file embedding.
* [ENHANCEMENT] Crash recovery saves lost series data in 'orphaned' directory.
* [BUGFIX] Fix aggregation grouping key calculation.
* [BUGFIX] Fix Go download path for various architectures.
* [BUGFIX] Fixed the link of the Travis build status image.
* [BUGFIX] Fix Rickshaw/D3 version mismatch.
* [CLEANUP] Various code cleanups.

## 0.10.0 / 2015-01-26

* [CHANGE] More efficient JSON result format in query API. This requires
  up-to-date versions of PromDash and prometheus_cli, too.
* [ENHANCEMENT] Excluded non-minified Bootstrap assets and the Bootstrap maps
  from embedding into the binary. Those files are only used for debugging,
  and then you can use -web.use-local-assets. By including fewer files, the
  RAM usage during compilation is much more manageable.
* [ENHANCEMENT] Help link points to <https://prometheus.github.io> now.
* [FEATURE] Consoles for haproxy and cloudwatch.
* [BUGFIX] Several fixes to graphs in consoles.
* [CLEANUP] Removed a file size check that did not check anything.

## 0.9.0 / 2015-01-23

* [CHANGE] Reworked command line flags, now more consistent and taking into
  account needs of the new storage backend (see below).
* [CHANGE] Metric names are dropped after certain transformations.
* [CHANGE] Changed partitioning of summary metrics exported by Prometheus.
* [CHANGE] Got rid of Gerrit as a review tool.
* [CHANGE] 'Tabular' view now the default (rather than 'Graph') to avoid
  running very expensive queries accidentally.
* [CHANGE] On-disk format for stored samples changed. For upgrading, you have
  to nuke your old files completely. See "Complete rewrite of the storage
* [CHANGE] Removed 2nd argument from `delta`.
* [FEATURE] Added a `deriv` function.
* [FEATURE] Console templates.
* [FEATURE] Added `absent` function.
* [FEATURE] Allow omitting the metric name in queries.
* [BUGFIX] Removed all known race conditions.
* [BUGFIX] Metric mutations now handled correctly in all cases.
* [ENHANCEMENT] Proper double-start protection.
* [ENHANCEMENT] Complete rewrite of the storage layer. Benefits include:
  * Better query performance.
  * More samples in less RAM.
  * Better memory management.
  * Scales up to millions of time series and thousands of samples ingested
    per second.
  * Purging of obsolete samples much cleaner now, up to completely
    "forgetting" obsolete time series.
  * Proper instrumentation to diagnose the storage layer with... well...
    Prometheus.
  * Pure Go implementation, no need for cgo and shared C libraries anymore.
  * Better concurrency.
* [ENHANCEMENT] Copy-on-write semantics in the AST layer.
* [ENHANCEMENT] Switched from Go 1.3 to Go 1.4.
* [ENHANCEMENT] Vendored external dependencies with godeps.
* [ENHANCEMENT] Numerous Web UI improvements, moved to Bootstrap3 and
  Rickshaw 1.5.1.
* [ENHANCEMENT] Improved Docker integration.
* [ENHANCEMENT] Simplified the Makefile contraption.
* [CLEANUP] Put meta-data files into proper shape (LICENSE, README.md etc.)
* [CLEANUP] Removed all legitimate 'go vet' and 'golint' warnings.
* [CLEANUP] Removed dead code.

## 0.8.0 / 2014-09-04

* [ENHANCEMENT] Stagger scrapes to spread out load.
* [BUGFIX] Correctly quote HTTP Accept header.

## 0.7.0 / 2014-08-06

* [FEATURE] Added new functions: abs(), topk(), bottomk(), drop_common_labels().
* [FEATURE] Let console templates get graph links from expressions.
* [FEATURE] Allow console templates to dynamically include other templates.
* [FEATURE] Template consoles now have access to their URL.
* [BUGFIX] Fixed time() function to return evaluation time, not wallclock time.
* [BUGFIX] Fixed HTTP connection leak when targets returned a non-200 status.
* [BUGFIX] Fixed link to console templates in UI.
* [PERFORMANCE] Removed extra memory copies while scraping targets.
* [ENHANCEMENT] Switched from Go 1.2.1 to Go 1.3.
* [ENHANCEMENT] Made metrics exported by Prometheus itself more consistent.
* [ENHANCEMENT] Removed incremental backoffs for unhealthy targets.
* [ENHANCEMENT] Dockerfile also builds Prometheus support tools now.

## 0.6.0 / 2014-06-30

* [FEATURE] Added console and alert templates support, along with various template functions.
* [PERFORMANCE] Much faster and more memory-efficient flushing to disk.
* [ENHANCEMENT] Query results are now only logged when debugging.
* [ENHANCEMENT] Upgraded to new Prometheus client library for exposing metrics.
* [BUGFIX] Samples are now kept in memory until fully flushed to disk.
* [BUGFIX] Non-200 target scrapes are now treated as an error.
* [BUGFIX] Added installation step for missing dependency to Dockerfile.
* [BUGFIX] Removed broken and unused "User Dashboard" link.

## 0.5.0 / 2014-05-28

* [BUGFIX] Fixed next retrieval time display on status page.
* [BUGFIX] Updated some variable references in tools subdir.
* [FEATURE] Added support for scraping metrics via the new text format.
* [PERFORMANCE] Improved label matcher performance.
* [PERFORMANCE] Removed JSON indentation in query API, leading to smaller response sizes.
* [ENHANCEMENT] Added internal check to verify temporal order of streams.
* [ENHANCEMENT] Some internal refactorings.

## 0.4.0 / 2014-04-17

* [FEATURE] Vectors and scalars may now be reversed in binary operations (`<scalar> <binop> <vector>`).
* [FEATURE] It's possible to shutdown Prometheus via a `/-/quit` web endpoint now.
* [BUGFIX] Fix for a deadlock race condition in the memory storage.
* [BUGFIX] Mac OS X build fixed.
* [BUGFIX] Built from Go 1.2.1, which has internal fixes to race conditions in garbage collection handling.
* [ENHANCEMENT] Internal storage interface refactoring that allows building e.g. the `rule_checker` tool without LevelDB dynamic library dependencies.
* [ENHANCEMENT] Cleanups around shutdown handling.
* [PERFORMANCE] Preparations for better memory reuse during marshaling / unmarshaling.<|MERGE_RESOLUTION|>--- conflicted
+++ resolved
@@ -1,16 +1,11 @@
 # Changelog
 
-<<<<<<< HEAD
+## 3.4.1 / 2025-05-31
+
+* [BUGFIX] Parser: Add reproducer for a dangling-reference issue in parsers. #16633
+
 ## 3.4.0 / 2025-05-17
 
-=======
-## 3.4.1 / 2025-05-31
-
-* [BUGFIX] Parser: Add reproducer for a dangling-reference issue in parsers. #16633
-
-## 3.4.0 / 2025-05-17
-
->>>>>>> aea6503d
 * [CHANGE] Config: Make setting out-of-order native histograms feature (`--enable-feature=ooo-native-histograms`) a no-op. Out-of-order native histograms are now always enabled when `out_of_order_time_window` is greater than zero and `--enable-feature=native-histograms` is set. #16207
 * [FEATURE] OTLP translate: Add feature flag for optionally translating OTel explicit bucket histograms into native histograms with custom buckets. #15850
 * [FEATURE] OTLP translate: Add option to receive OTLP metrics without translating names or attributes. #16441
