# Copyright 2018 The Prometheus Authors
# Licensed under the Apache License, Version 2.0 (the "License");
# you may not use this file except in compliance with the License.
# You may obtain a copy of the License at
#
# http://www.apache.org/licenses/LICENSE-2.0
#
# Unless required by applicable law or agreed to in writing, software
# distributed under the License is distributed on an "AS IS" BASIS,
# WITHOUT WARRANTIES OR CONDITIONS OF ANY KIND, either express or implied.
# See the License for the specific language governing permissions and
# limitations under the License.


# A common Makefile that includes rules to be reused in different prometheus projects.
# !!! Open PRs only against the prometheus/prometheus/Makefile.common repository!

# Example usage :
# Create the main Makefile in the root project directory.
# include Makefile.common
# customTarget:
# 	@echo ">> Running customTarget"
#

# Ensure GOBIN is not set during build so that promu is installed to the correct path
unexport GOBIN

GO           ?= go
GOFMT        ?= $(GO)fmt
FIRST_GOPATH := $(firstword $(subst :, ,$(shell $(GO) env GOPATH)))
GOOPTS       ?=
GOHOSTOS     ?= $(shell $(GO) env GOHOSTOS)
GOHOSTARCH   ?= $(shell $(GO) env GOHOSTARCH)

GO_VERSION        ?= $(shell $(GO) version)
GO_VERSION_NUMBER ?= $(word 3, $(GO_VERSION))
PRE_GO_111        ?= $(shell echo $(GO_VERSION_NUMBER) | grep -E 'go1\.(10|[0-9])\.')

PROMU        := $(FIRST_GOPATH)/bin/promu
pkgs          = ./...

ifeq (arm, $(GOHOSTARCH))
	GOHOSTARM ?= $(shell GOARM= $(GO) env GOARM)
	GO_BUILD_PLATFORM ?= $(GOHOSTOS)-$(GOHOSTARCH)v$(GOHOSTARM)
else
	GO_BUILD_PLATFORM ?= $(GOHOSTOS)-$(GOHOSTARCH)
endif

GOTEST := $(GO) test
GOTEST_DIR :=
ifneq ($(CIRCLE_JOB),)
ifneq ($(shell command -v gotestsum 2> /dev/null),)
	GOTEST_DIR := test-results
	GOTEST := gotestsum --junitfile $(GOTEST_DIR)/unit-tests.xml --
endif
endif

PROMU_VERSION ?= 0.17.0
PROMU_URL     := https://github.com/prometheus/promu/releases/download/v$(PROMU_VERSION)/promu-$(PROMU_VERSION).$(GO_BUILD_PLATFORM).tar.gz

SKIP_GOLANGCI_LINT :=
GOLANGCI_LINT :=
GOLANGCI_LINT_OPTS ?=
<<<<<<< HEAD
GOLANGCI_LINT_VERSION ?= v1.55.2
# golangci-lint only supports linux, darwin and windows platforms on i386/amd64 and arm64.
=======
GOLANGCI_LINT_VERSION ?= v1.56.2
# golangci-lint only supports linux, darwin and windows platforms on i386/amd64/arm64.
>>>>>>> 1081e336
# windows isn't included here because of the path separator being different.
ifeq ($(GOHOSTOS),$(filter $(GOHOSTOS),linux darwin))
	ifeq ($(GOHOSTARCH),$(filter $(GOHOSTARCH),amd64 i386 arm64))
		# If we're in CI and there is an Actions file, that means the linter
		# is being run in Actions, so we don't need to run it here.
		ifneq (,$(SKIP_GOLANGCI_LINT))
			GOLANGCI_LINT :=
		else ifeq (,$(CIRCLE_JOB))
			GOLANGCI_LINT := $(FIRST_GOPATH)/bin/golangci-lint
		else ifeq (,$(wildcard .github/workflows/golangci-lint.yml))
			GOLANGCI_LINT := $(FIRST_GOPATH)/bin/golangci-lint
		endif
	endif
endif

PREFIX                  ?= $(shell pwd)
BIN_DIR                 ?= $(shell pwd)
DOCKER_IMAGE_TAG        ?= $(subst /,-,$(shell git rev-parse --abbrev-ref HEAD))
DOCKERFILE_PATH         ?= ./Dockerfile
DOCKERBUILD_CONTEXT     ?= ./
DOCKER_REPO             ?= prom

DOCKER_ARCHS            ?= amd64

BUILD_DOCKER_ARCHS = $(addprefix common-docker-,$(DOCKER_ARCHS))
PUBLISH_DOCKER_ARCHS = $(addprefix common-docker-publish-,$(DOCKER_ARCHS))
TAG_DOCKER_ARCHS = $(addprefix common-docker-tag-latest-,$(DOCKER_ARCHS))

SANITIZED_DOCKER_IMAGE_TAG := $(subst +,-,$(DOCKER_IMAGE_TAG))

ifeq ($(GOHOSTARCH),amd64)
        ifeq ($(GOHOSTOS),$(filter $(GOHOSTOS),linux freebsd darwin windows))
                # Only supported on amd64
                test-flags := -race
        endif
endif

# This rule is used to forward a target like "build" to "common-build".  This
# allows a new "build" target to be defined in a Makefile which includes this
# one and override "common-build" without override warnings.
%: common-% ;

.PHONY: common-all
common-all: precheck style check_license lint yamllint unused build test

.PHONY: common-style
common-style:
	@echo ">> checking code style"
	@fmtRes=$$($(GOFMT) -d $$(find . -path ./vendor -prune -o -name '*.go' -print)); \
	if [ -n "$${fmtRes}" ]; then \
		echo "gofmt checking failed!"; echo "$${fmtRes}"; echo; \
		echo "Please ensure you are using $$($(GO) version) for formatting code."; \
		exit 1; \
	fi

.PHONY: common-check_license
common-check_license:
	@echo ">> checking license header"
	@licRes=$$(for file in $$(find . -type f -iname '*.go' ! -path './vendor/*') ; do \
               awk 'NR<=3' $$file | grep -Eq "(Copyright|generated|GENERATED)" || echo $$file; \
       done); \
       if [ -n "$${licRes}" ]; then \
               echo "license header checking failed:"; echo "$${licRes}"; \
               exit 1; \
       fi

.PHONY: common-deps
common-deps:
	@echo ">> getting dependencies"
	$(GO) mod download

.PHONY: update-go-deps
update-go-deps:
	@echo ">> updating Go dependencies"
	@for m in $$($(GO) list -mod=readonly -m -f '{{ if and (not .Indirect) (not .Main)}}{{.Path}}{{end}}' all); do \
		$(GO) get -d $$m; \
	done
	$(GO) mod tidy

.PHONY: common-test-short
common-test-short: $(GOTEST_DIR)
	@echo ">> running short tests"
	$(GOTEST) -short $(GOOPTS) $(pkgs)

.PHONY: common-test
common-test: $(GOTEST_DIR)
	@echo ">> running all tests"
	$(GOTEST) $(test-flags) $(GOOPTS) $(pkgs)

$(GOTEST_DIR):
	@mkdir -p $@

.PHONY: common-format
common-format:
	@echo ">> formatting code"
	$(GO) fmt $(pkgs)

.PHONY: common-vet
common-vet:
	@echo ">> vetting code"
	$(GO) vet $(GOOPTS) $(pkgs)

.PHONY: common-lint
common-lint: $(GOLANGCI_LINT)
ifdef GOLANGCI_LINT
	@echo ">> running golangci-lint"
	$(GOLANGCI_LINT) run $(GOLANGCI_LINT_OPTS) $(pkgs)
endif

.PHONY: common-lint-fix
common-lint-fix: $(GOLANGCI_LINT)
ifdef GOLANGCI_LINT
	@echo ">> running golangci-lint fix"
	$(GOLANGCI_LINT) run --fix $(GOLANGCI_LINT_OPTS) $(pkgs)
endif

.PHONY: common-yamllint
common-yamllint:
	@echo ">> running yamllint on all YAML files in the repository"
ifeq (, $(shell command -v yamllint 2> /dev/null))
	@echo "yamllint not installed so skipping"
else
	yamllint .
endif

# For backward-compatibility.
.PHONY: common-staticcheck
common-staticcheck: lint

.PHONY: common-unused
common-unused:
	@echo ">> running check for unused/missing packages in go.mod"
	$(GO) mod tidy
	@git diff --exit-code -- go.sum go.mod

.PHONY: common-build
common-build: promu
	@echo ">> building binaries"
	$(PROMU) build --prefix $(PREFIX) $(PROMU_BINARIES)

.PHONY: common-tarball
common-tarball: promu
	@echo ">> building release tarball"
	$(PROMU) tarball --prefix $(PREFIX) $(BIN_DIR)

.PHONY: common-docker-repo-name
common-docker-repo-name:
	@echo "$(DOCKER_REPO)/$(DOCKER_IMAGE_NAME)"

.PHONY: common-docker $(BUILD_DOCKER_ARCHS)
common-docker: $(BUILD_DOCKER_ARCHS)
$(BUILD_DOCKER_ARCHS): common-docker-%:
	docker build -t "$(DOCKER_REPO)/$(DOCKER_IMAGE_NAME)-linux-$*:$(SANITIZED_DOCKER_IMAGE_TAG)" \
		-f $(DOCKERFILE_PATH) \
		--build-arg ARCH="$*" \
		--build-arg OS="linux" \
		$(DOCKERBUILD_CONTEXT)

.PHONY: common-docker-publish $(PUBLISH_DOCKER_ARCHS)
common-docker-publish: $(PUBLISH_DOCKER_ARCHS)
$(PUBLISH_DOCKER_ARCHS): common-docker-publish-%:
	docker push "$(DOCKER_REPO)/$(DOCKER_IMAGE_NAME)-linux-$*:$(SANITIZED_DOCKER_IMAGE_TAG)"

DOCKER_MAJOR_VERSION_TAG = $(firstword $(subst ., ,$(shell cat VERSION)))
.PHONY: common-docker-tag-latest $(TAG_DOCKER_ARCHS)
common-docker-tag-latest: $(TAG_DOCKER_ARCHS)
$(TAG_DOCKER_ARCHS): common-docker-tag-latest-%:
	docker tag "$(DOCKER_REPO)/$(DOCKER_IMAGE_NAME)-linux-$*:$(SANITIZED_DOCKER_IMAGE_TAG)" "$(DOCKER_REPO)/$(DOCKER_IMAGE_NAME)-linux-$*:latest"
	docker tag "$(DOCKER_REPO)/$(DOCKER_IMAGE_NAME)-linux-$*:$(SANITIZED_DOCKER_IMAGE_TAG)" "$(DOCKER_REPO)/$(DOCKER_IMAGE_NAME)-linux-$*:v$(DOCKER_MAJOR_VERSION_TAG)"

.PHONY: common-docker-manifest
common-docker-manifest:
	DOCKER_CLI_EXPERIMENTAL=enabled docker manifest create -a "$(DOCKER_REPO)/$(DOCKER_IMAGE_NAME):$(SANITIZED_DOCKER_IMAGE_TAG)" $(foreach ARCH,$(DOCKER_ARCHS),$(DOCKER_REPO)/$(DOCKER_IMAGE_NAME)-linux-$(ARCH):$(SANITIZED_DOCKER_IMAGE_TAG))
	DOCKER_CLI_EXPERIMENTAL=enabled docker manifest push "$(DOCKER_REPO)/$(DOCKER_IMAGE_NAME):$(SANITIZED_DOCKER_IMAGE_TAG)"

.PHONY: promu
promu: $(PROMU)

$(PROMU):
	$(eval PROMU_TMP := $(shell mktemp -d))
	curl -s -L $(PROMU_URL) | tar -xvzf - -C $(PROMU_TMP)
	mkdir -p $(FIRST_GOPATH)/bin
	cp $(PROMU_TMP)/promu-$(PROMU_VERSION).$(GO_BUILD_PLATFORM)/promu $(FIRST_GOPATH)/bin/promu
	rm -r $(PROMU_TMP)

.PHONY: proto
proto:
	@echo ">> generating code from proto files"
	@./scripts/genproto.sh

ifdef GOLANGCI_LINT
$(GOLANGCI_LINT):
	mkdir -p $(FIRST_GOPATH)/bin
	curl -sfL https://raw.githubusercontent.com/golangci/golangci-lint/$(GOLANGCI_LINT_VERSION)/install.sh \
		| sed -e '/install -d/d' \
		| sh -s -- -b $(FIRST_GOPATH)/bin $(GOLANGCI_LINT_VERSION)
endif

.PHONY: precheck
precheck::

define PRECHECK_COMMAND_template =
precheck:: $(1)_precheck

PRECHECK_COMMAND_$(1) ?= $(1) $$(strip $$(PRECHECK_OPTIONS_$(1)))
.PHONY: $(1)_precheck
$(1)_precheck:
	@if ! $$(PRECHECK_COMMAND_$(1)) 1>/dev/null 2>&1; then \
		echo "Execution of '$$(PRECHECK_COMMAND_$(1))' command failed. Is $(1) installed?"; \
		exit 1; \
	fi
endef<|MERGE_RESOLUTION|>--- conflicted
+++ resolved
@@ -61,13 +61,8 @@
 SKIP_GOLANGCI_LINT :=
 GOLANGCI_LINT :=
 GOLANGCI_LINT_OPTS ?=
-<<<<<<< HEAD
-GOLANGCI_LINT_VERSION ?= v1.55.2
-# golangci-lint only supports linux, darwin and windows platforms on i386/amd64 and arm64.
-=======
 GOLANGCI_LINT_VERSION ?= v1.56.2
 # golangci-lint only supports linux, darwin and windows platforms on i386/amd64/arm64.
->>>>>>> 1081e336
 # windows isn't included here because of the path separator being different.
 ifeq ($(GOHOSTOS),$(filter $(GOHOSTOS),linux darwin))
 	ifeq ($(GOHOSTARCH),$(filter $(GOHOSTARCH),amd64 i386 arm64))
