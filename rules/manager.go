// Copyright 2013 The Prometheus Authors
// Licensed under the Apache License, Version 2.0 (the "License");
// you may not use this file except in compliance with the License.
// You may obtain a copy of the License at
//
// http://www.apache.org/licenses/LICENSE-2.0
//
// Unless required by applicable law or agreed to in writing, software
// distributed under the License is distributed on an "AS IS" BASIS,
// WITHOUT WARRANTIES OR CONDITIONS OF ANY KIND, either express or implied.
// See the License for the specific language governing permissions and
// limitations under the License.

package rules

import (
	"context"
	"errors"
	"fmt"
	"log/slog"
	"net/url"
	"slices"
	"strings"
	"sync"
	"time"

	"github.com/prometheus/client_golang/prometheus"
	"github.com/prometheus/common/promslog"
	"golang.org/x/sync/semaphore"

	"github.com/prometheus/prometheus/model/labels"
	"github.com/prometheus/prometheus/model/rulefmt"
	"github.com/prometheus/prometheus/notifier"
	"github.com/prometheus/prometheus/promql"
	"github.com/prometheus/prometheus/promql/parser"
	"github.com/prometheus/prometheus/storage"
	"github.com/prometheus/prometheus/util/strutil"
)

// QueryFunc processes PromQL queries.
type QueryFunc func(ctx context.Context, q string, t time.Time) (promql.Vector, error)

// EngineQueryFunc returns a new query function that executes instant queries against
// the given engine.
// It converts scalar into vector results.
func EngineQueryFunc(engine promql.QueryEngine, q storage.Queryable) QueryFunc {
	return func(ctx context.Context, qs string, t time.Time) (promql.Vector, error) {
		q, err := engine.NewInstantQuery(ctx, q, nil, qs, t)
		if err != nil {
			return nil, err
		}
		res := q.Exec(ctx)
		if res.Err != nil {
			return nil, res.Err
		}
		switch v := res.Value.(type) {
		case promql.Vector:
			return v, nil
		case promql.Scalar:
			return promql.Vector{promql.Sample{
				T:      v.T,
				F:      v.V,
				Metric: labels.Labels{},
			}}, nil
		default:
			return nil, errors.New("rule result is not a vector or scalar")
		}
	}
}

// DefaultEvalIterationFunc is the default implementation of
// GroupEvalIterationFunc that is periodically invoked to evaluate the rules
// in a group at a given point in time and updates Group state and metrics
// accordingly. Custom GroupEvalIterationFunc implementations are recommended
// to invoke this function as well, to ensure correct Group state and metrics
// are maintained.
func DefaultEvalIterationFunc(ctx context.Context, g *Group, evalTimestamp time.Time) {
	g.metrics.IterationsScheduled.WithLabelValues(GroupKey(g.file, g.name)).Inc()

	start := time.Now()
	g.Eval(ctx, evalTimestamp)
	timeSinceStart := time.Since(start)

	g.metrics.IterationDuration.Observe(timeSinceStart.Seconds())
	g.updateRuleEvaluationTimeSum()
	g.setEvaluationTime(timeSinceStart)
	g.setLastEvaluation(start)
	g.setLastEvalTimestamp(evalTimestamp)
}

// The Manager manages recording and alerting rules.
type Manager struct {
	opts                 *ManagerOptions
	groups               map[string]*Group
	mtx                  sync.RWMutex
	block                chan struct{}
	done                 chan struct{}
	restored             bool
	restoreNewRuleGroups bool

	logger *slog.Logger
}

// NotifyFunc sends notifications about a set of alerts generated by the given expression.
type NotifyFunc func(ctx context.Context, expr string, alerts ...*Alert)

// ManagerOptions bundles options for the Manager.
type ManagerOptions struct {
	ExternalURL               *url.URL
	QueryFunc                 QueryFunc
	NotifyFunc                NotifyFunc
	Context                   context.Context
	Appendable                storage.Appendable
	Queryable                 storage.Queryable
	Logger                    *slog.Logger
	Registerer                prometheus.Registerer
	OutageTolerance           time.Duration
	ForGracePeriod            time.Duration
	ResendDelay               time.Duration
	GroupLoader               GroupLoader
	DefaultRuleQueryOffset    func() time.Duration
	MaxConcurrentEvals        int64
	ConcurrentEvalsEnabled    bool
	RuleConcurrencyController RuleConcurrencyController
	RuleDependencyController  RuleDependencyController
	// At present, manager only restores `for` state when manager is newly created which happens
	// during restarts. This flag provides an option to restore the `for` state when new rule groups are
	// added to an existing manager
	RestoreNewRuleGroups bool

	Metrics *Metrics
}

// NewManager returns an implementation of Manager, ready to be started
// by calling the Run method.
func NewManager(o *ManagerOptions) *Manager {
	if o.Metrics == nil {
		o.Metrics = NewGroupMetrics(o.Registerer)
	}

	if o.GroupLoader == nil {
		o.GroupLoader = FileLoader{}
	}

	if o.RuleConcurrencyController == nil {
		if o.ConcurrentEvalsEnabled {
			o.RuleConcurrencyController = newRuleConcurrencyController(o.MaxConcurrentEvals)
		} else {
			o.RuleConcurrencyController = sequentialRuleEvalController{}
		}
	}

	if o.RuleDependencyController == nil {
		o.RuleDependencyController = ruleDependencyController{}
	}

	if o.Logger == nil {
		o.Logger = promslog.NewNopLogger()
	}

	m := &Manager{
		groups:               map[string]*Group{},
		opts:                 o,
		block:                make(chan struct{}),
		done:                 make(chan struct{}),
		logger:               o.Logger,
		restoreNewRuleGroups: o.RestoreNewRuleGroups,
	}

	return m
}

// Run starts processing of the rule manager. It is blocking.
func (m *Manager) Run() {
	m.logger.Info("Starting rule manager...")
	m.start()
	<-m.done
}

func (m *Manager) start() {
	close(m.block)
}

// Stop the rule manager's rule evaluation cycles.
func (m *Manager) Stop() {
	m.mtx.Lock()
	defer m.mtx.Unlock()

	m.logger.Info("Stopping rule manager...")

	// Stop all groups asynchronously, then wait for them to finish.
	// This is faster than stopping and waiting for each group in sequence.
	for _, eg := range m.groups {
		eg.stopAsync()
	}

	for _, eg := range m.groups {
		eg.waitStopped()
	}

	// Shut down the groups waiting multiple evaluation intervals to write
	// staleness markers.
	close(m.done)

	m.logger.Info("Rule manager stopped")
}

// Update the rule manager's state as the config requires. If
// loading the new rules failed the old rule set is restored.
// This method will no-op in case the manager is already stopped.
func (m *Manager) Update(interval time.Duration, files []string, externalLabels labels.Labels, externalURL string, groupEvalIterationFunc GroupEvalIterationFunc) error {
	m.mtx.Lock()
	defer m.mtx.Unlock()

	// We cannot update a stopped manager
	select {
	case <-m.done:
		return nil
	default:
	}

	groups, errs := m.LoadGroups(interval, externalLabels, externalURL, groupEvalIterationFunc, false, files...)

	if errs != nil {
		for _, e := range errs {
			m.logger.Error("loading groups failed", "err", e)
		}
		return errors.New("error loading rules, previous rule set restored")
	}
	m.restored = true

	var wg sync.WaitGroup
	for _, newg := range groups {
		// If there is an old group with the same identifier,
		// check if new group equals with the old group, if yes then skip it.
		// If not equals, stop it and wait for it to finish the current iteration.
		// Then copy it into the new group.
		gn := GroupKey(newg.file, newg.name)
		oldg, ok := m.groups[gn]
		delete(m.groups, gn)

		if ok && oldg.Equals(newg) {
			groups[gn] = oldg
			continue
		}

		wg.Add(1)
		go func(newg *Group) {
			if ok {
				oldg.stop()
				newg.CopyState(oldg)
			}
			wg.Done()
			// Wait with starting evaluation until the rule manager
			// is told to run. This is necessary to avoid running
			// queries against a bootstrapping storage.
			<-m.block
			newg.run(m.opts.Context)
		}(newg)
	}

	// Stop remaining old groups.
	wg.Add(len(m.groups))
	for n, oldg := range m.groups {
		go func(n string, g *Group) {
			g.markStale = true
			g.stop()
			if m := g.metrics; m != nil {
				m.IterationsMissed.DeleteLabelValues(n)
				m.IterationsScheduled.DeleteLabelValues(n)
				m.EvalTotal.DeleteLabelValues(n)
				m.EvalFailures.DeleteLabelValues(n)
				m.GroupInterval.DeleteLabelValues(n)
				m.GroupLastEvalTime.DeleteLabelValues(n)
				m.GroupLastDuration.DeleteLabelValues(n)
				m.GroupRules.DeleteLabelValues(n)
				m.GroupSamples.DeleteLabelValues((n))
			}
			wg.Done()
		}(n, oldg)
	}

	wg.Wait()
	m.groups = groups

	return nil
}

// GroupLoader is responsible for loading rule groups from arbitrary sources and parsing them.
type GroupLoader interface {
	Load(identifier string, ignoreUnknownFields bool) (*rulefmt.RuleGroups, []error)
	Parse(query string) (parser.Expr, error)
}

// FileLoader is the default GroupLoader implementation. It defers to rulefmt.ParseFile
// and parser.ParseExpr.
type FileLoader struct{}

func (FileLoader) Load(identifier string, ignoreUnknownFields bool) (*rulefmt.RuleGroups, []error) {
	return rulefmt.ParseFile(identifier, ignoreUnknownFields)
}

func (FileLoader) Parse(query string) (parser.Expr, error) { return parser.ParseExpr(query) }

// LoadGroups reads groups from a list of files.
func (m *Manager) LoadGroups(
	interval time.Duration, externalLabels labels.Labels, externalURL string, groupEvalIterationFunc GroupEvalIterationFunc, ignoreUnknownFields bool, filenames ...string,
) (map[string]*Group, []error) {
	groups := make(map[string]*Group)

	shouldRestore := !m.restored || m.restoreNewRuleGroups

	for _, fn := range filenames {
		rgs, errs := m.opts.GroupLoader.Load(fn, ignoreUnknownFields)
		if errs != nil {
			return nil, errs
		}

		for _, rg := range rgs.Groups {
			itv := interval
			if rg.Interval != 0 {
				itv = time.Duration(rg.Interval)
			}

			rules := make([]Rule, 0, len(rg.Rules))
			for _, r := range rg.Rules {
				expr, err := m.opts.GroupLoader.Parse(r.Expr.Value)
				if err != nil {
					return nil, []error{fmt.Errorf("%s: %w", fn, err)}
				}

				mLabels := FromMaps(rg.Labels, r.Labels)

				if r.Alert.Value != "" {
					rules = append(rules, NewAlertingRule(
						r.Alert.Value,
						expr,
						time.Duration(r.For),
						time.Duration(r.KeepFiringFor),
						mLabels,
						labels.FromMap(r.Annotations),
						externalLabels,
						externalURL,
<<<<<<< HEAD
						m.restored,
						m.logger.With("alert", r.Alert.Value),
=======
						!shouldRestore,
						m.logger.With("alert", r.Alert),
>>>>>>> 906f6a33
					))
					continue
				}
				rules = append(rules, NewRecordingRule(
					r.Record.Value,
					expr,
					mLabels,
				))
			}

			// Check dependencies between rules and store it on the Rule itself.
			m.opts.RuleDependencyController.AnalyseRules(rules)

			groups[GroupKey(fn, rg.Name)] = NewGroup(GroupOptions{
				Name:              rg.Name,
				File:              fn,
				Interval:          itv,
				Limit:             rg.Limit,
				Rules:             rules,
				ShouldRestore:     shouldRestore,
				Opts:              m.opts,
				QueryOffset:       (*time.Duration)(rg.QueryOffset),
				done:              m.done,
				EvalIterationFunc: groupEvalIterationFunc,
			})
		}
	}

	return groups, nil
}

// RuleGroups returns the list of manager's rule groups.
func (m *Manager) RuleGroups() []*Group {
	m.mtx.RLock()
	defer m.mtx.RUnlock()

	rgs := make([]*Group, 0, len(m.groups))
	for _, g := range m.groups {
		rgs = append(rgs, g)
	}

	slices.SortFunc(rgs, func(a, b *Group) int {
		fileCompare := strings.Compare(a.file, b.file)

		// If its 0, then the file names are the same.
		// Lets look at the group names in that case.
		if fileCompare != 0 {
			return fileCompare
		}
		return strings.Compare(a.name, b.name)
	})

	return rgs
}

// Rules returns the list of the manager's rules.
func (m *Manager) Rules(matcherSets ...[]*labels.Matcher) []Rule {
	m.mtx.RLock()
	defer m.mtx.RUnlock()

	var rules []Rule
	for _, g := range m.groups {
		rules = append(rules, g.Rules(matcherSets...)...)
	}

	return rules
}

// AlertingRules returns the list of the manager's alerting rules.
func (m *Manager) AlertingRules() []*AlertingRule {
	alerts := []*AlertingRule{}
	for _, rule := range m.Rules() {
		if alertingRule, ok := rule.(*AlertingRule); ok {
			alerts = append(alerts, alertingRule)
		}
	}

	return alerts
}

type Sender interface {
	Send(alerts ...*notifier.Alert)
}

// SendAlerts implements the rules.NotifyFunc for a Notifier.
func SendAlerts(s Sender, externalURL string) NotifyFunc {
	return func(ctx context.Context, expr string, alerts ...*Alert) {
		var res []*notifier.Alert

		for _, alert := range alerts {
			a := &notifier.Alert{
				StartsAt:     alert.FiredAt,
				Labels:       alert.Labels,
				Annotations:  alert.Annotations,
				GeneratorURL: externalURL + strutil.TableLinkForExpression(expr),
			}
			if !alert.ResolvedAt.IsZero() {
				a.EndsAt = alert.ResolvedAt
			} else {
				a.EndsAt = alert.ValidUntil
			}
			res = append(res, a)
		}

		if len(alerts) > 0 {
			s.Send(res...)
		}
	}
}

// RuleDependencyController controls whether a set of rules have dependencies between each other.
type RuleDependencyController interface {
	// AnalyseRules analyses dependencies between the input rules. For each rule that it's guaranteed
	// not having any dependants and/or dependency, this function should call Rule.SetDependentRules(...)
	// and/or Rule.SetDependencyRules(...).
	AnalyseRules(rules []Rule)
}

type ruleDependencyController struct{}

// AnalyseRules implements RuleDependencyController.
func (c ruleDependencyController) AnalyseRules(rules []Rule) {
	depMap := buildDependencyMap(rules)

	if depMap == nil {
		return
	}

	for _, r := range rules {
		r.SetDependentRules(depMap.dependents(r))
		r.SetDependencyRules(depMap.dependencies(r))
	}
}

// ConcurrentRules represents a slice of indexes of rules that can be evaluated concurrently.
type ConcurrentRules []int

// RuleConcurrencyController controls concurrency for rules that are safe to be evaluated concurrently.
// Its purpose is to bound the amount of concurrency in rule evaluations to avoid overwhelming the Prometheus
// server with additional query load. Concurrency is controlled globally, not on a per-group basis.
type RuleConcurrencyController interface {
	// SplitGroupIntoBatches returns an ordered slice of of ConcurrentRules, which are batches of rules that can be evaluated concurrently.
	// The rules are represented by their index from the input rule group.
	SplitGroupIntoBatches(ctx context.Context, group *Group) []ConcurrentRules

	// Allow determines if the given rule is allowed to be evaluated concurrently.
	// If Allow() returns true, then Done() must be called to release the acquired slot and corresponding cleanup is done.
	// It is important that both *Group and Rule are not retained and only be used for the duration of the call.
	Allow(ctx context.Context, group *Group, rule Rule) bool

	// Done releases a concurrent evaluation slot.
	Done(ctx context.Context)
}

// concurrentRuleEvalController holds a weighted semaphore which controls the concurrent evaluation of rules.
type concurrentRuleEvalController struct {
	sema *semaphore.Weighted
}

func newRuleConcurrencyController(maxConcurrency int64) RuleConcurrencyController {
	return &concurrentRuleEvalController{
		sema: semaphore.NewWeighted(maxConcurrency),
	}
}

func (c *concurrentRuleEvalController) Allow(_ context.Context, _ *Group, rule Rule) bool {
	return c.sema.TryAcquire(1)
}

func (c *concurrentRuleEvalController) SplitGroupIntoBatches(_ context.Context, g *Group) []ConcurrentRules {
	// Using the rule dependency controller information (rules being identified as having no dependencies or no dependants),
	// we can safely run the following concurrent groups:
	// 1. Concurrently, all rules that have no dependencies
	// 2. Sequentially, all rules that have both dependencies and dependants
	// 3. Concurrently, all rules that have no dependants

	var noDependencies []int
	var dependenciesAndDependants []int
	var noDependants []int

	for i, r := range g.rules {
		switch {
		case r.NoDependencyRules():
			noDependencies = append(noDependencies, i)
		case !r.NoDependentRules() && !r.NoDependencyRules():
			dependenciesAndDependants = append(dependenciesAndDependants, i)
		case r.NoDependentRules():
			noDependants = append(noDependants, i)
		}
	}

	var order []ConcurrentRules
	if len(noDependencies) > 0 {
		order = append(order, noDependencies)
	}
	for _, r := range dependenciesAndDependants {
		order = append(order, []int{r})
	}
	if len(noDependants) > 0 {
		order = append(order, noDependants)
	}

	return order
}

func (c *concurrentRuleEvalController) Done(_ context.Context) {
	c.sema.Release(1)
}

var _ RuleConcurrencyController = &sequentialRuleEvalController{}

// sequentialRuleEvalController is a RuleConcurrencyController that runs every rule sequentially.
type sequentialRuleEvalController struct{}

func (c sequentialRuleEvalController) Allow(_ context.Context, _ *Group, _ Rule) bool {
	return false
}

func (c sequentialRuleEvalController) SplitGroupIntoBatches(_ context.Context, g *Group) []ConcurrentRules {
	return nil
}

func (c sequentialRuleEvalController) Done(_ context.Context) {}

// FromMaps returns new sorted Labels from the given maps, overriding each other in order.
func FromMaps(maps ...map[string]string) labels.Labels {
	mLables := make(map[string]string)

	for _, m := range maps {
		for k, v := range m {
			mLables[k] = v
		}
	}

	return labels.FromMap(mLables)
}<|MERGE_RESOLUTION|>--- conflicted
+++ resolved
@@ -341,13 +341,8 @@
 						labels.FromMap(r.Annotations),
 						externalLabels,
 						externalURL,
-<<<<<<< HEAD
-						m.restored,
+						!shouldRestore,
 						m.logger.With("alert", r.Alert.Value),
-=======
-						!shouldRestore,
-						m.logger.With("alert", r.Alert),
->>>>>>> 906f6a33
 					))
 					continue
 				}
